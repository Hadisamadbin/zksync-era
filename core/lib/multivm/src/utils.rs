--- conflicted
+++ resolved
@@ -232,12 +232,8 @@
         VmVersion::VmBoojumIntegration => {
             crate::vm_boojum_integration::constants::BOOTLOADER_BATCH_TIP_OVERHEAD
         }
-<<<<<<< HEAD
-        VmVersion::Vm1_4_1 => crate::vm_latest::constants::BOOTLOADER_BATCH_TIP_OVERHEAD_GAS,
-=======
         VmVersion::Vm1_4_1 => crate::vm_1_4_1::constants::BOOTLOADER_BATCH_TIP_OVERHEAD,
-        VmVersion::Vm1_4_2 => crate::vm_latest::constants::BOOTLOADER_BATCH_TIP_OVERHEAD,
->>>>>>> 63d1f529
+        VmVersion::Vm1_4_2 => crate::vm_latest::constants::BOOTLOADER_BATCH_TIP_OVERHEAD_GAS,
     }
 }
 
@@ -319,6 +315,8 @@
         | VmVersion::VmVirtualBlocks
         | VmVersion::VmVirtualBlocksRefundsEnhancement
         | VmVersion::VmBoojumIntegration => 0,
-        VmVersion::Vm1_4_1 => crate::vm_latest::constants::BOOTLOADER_BATCH_TIP_OVERHEAD_CIRCUITS,
+        VmVersion::Vm1_4_1 | VmVersion::Vm1_4_2 => {
+            crate::vm_latest::constants::BOOTLOADER_BATCH_TIP_OVERHEAD_CIRCUITS
+        }
     }
 }