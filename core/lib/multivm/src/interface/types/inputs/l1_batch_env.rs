use zksync_types::{Address, L1BatchNumber, H256, U256};

use super::L2BlockEnv;
use crate::vm_latest::utils::fee::derive_base_fee_and_gas_per_pubdata;

/// Unique params for each block
#[derive(Debug, Clone)]
pub struct L1BatchEnv {
    // If previous batch hash is None, then this is the first batch
    pub previous_batch_hash: Option<H256>,
    pub number: L1BatchNumber,
    pub timestamp: u64,
    /// The price of the L1 gas in Wei
    pub l1_gas_price: u64,
<<<<<<< HEAD
    /// The minimal price for the L2 gas in Wei that the operator agress on.
=======
    pub fair_pubdata_price: u64,
>>>>>>> 9fbd7a2f
    pub fair_l2_gas_price: u64,
    /// The minimal price for the pubdata in Wei that the operator agrees on.
    pub fair_pubdata_price: u64,
    pub fee_account: Address,
    pub enforced_base_fee: Option<u64>,
    pub first_l2_block: L2BlockEnv,
}

impl L1BatchEnv {
    pub fn base_fee(&self) -> u64 {
        if let Some(base_fee) = self.enforced_base_fee {
            return base_fee;
        }
        let (base_fee, _) =
            derive_base_fee_and_gas_per_pubdata(self.fair_pubdata_price, self.fair_l2_gas_price);
        base_fee
    }
    pub(crate) fn block_gas_price_per_pubdata(&self) -> u64 {
        derive_base_fee_and_gas_per_pubdata(self.fair_pubdata_price, self.fair_l2_gas_price).1
    }
}<|MERGE_RESOLUTION|>--- conflicted
+++ resolved
@@ -12,11 +12,6 @@
     pub timestamp: u64,
     /// The price of the L1 gas in Wei
     pub l1_gas_price: u64,
-<<<<<<< HEAD
-    /// The minimal price for the L2 gas in Wei that the operator agress on.
-=======
-    pub fair_pubdata_price: u64,
->>>>>>> 9fbd7a2f
     pub fair_l2_gas_price: u64,
     /// The minimal price for the pubdata in Wei that the operator agrees on.
     pub fair_pubdata_price: u64,
