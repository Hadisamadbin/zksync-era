--- conflicted
+++ resolved
@@ -124,13 +124,9 @@
 /// How many gas bootloader is allowed to spend within one block.
 /// Note that this value doesn't correspond to the gas limit of any particular transaction
 /// (except for the fact that, of course, gas limit for each transaction should be <= `BLOCK_GAS_LIMIT`).
-<<<<<<< HEAD
-pub const BLOCK_GAS_LIMIT: u32 =
+
+pub const BATCH_COMPUTATIONAL_GAS_LIMIT: u32 =
     zk_evm_1_5_0::zkevm_opcode_defs::system_params::VM_INITIAL_FRAME_ERGS;
-=======
->>>>>>> 56dc0499
-pub const BATCH_COMPUTATIONAL_GAS_LIMIT: u32 =
-    zk_evm_1_4_1::zkevm_opcode_defs::system_params::VM_INITIAL_FRAME_ERGS;
 
 /// The maximal number of gas that is supposed to be spent in a batch. This value is displayed in the system context as well
 /// as the API for each batch.
