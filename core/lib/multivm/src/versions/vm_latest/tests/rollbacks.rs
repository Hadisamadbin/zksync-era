use ethabi::Token;
use zksync_contracts::{get_loadnext_contract, test_contracts::LoadnextContractExecutionParams};
use zksync_state::WriteStorage;
use zksync_types::{get_nonce_key, Execute, U256};

<<<<<<< HEAD
use crate::interface::dyn_tracers::vm_1_4_1::DynTracer;
use crate::interface::tracer::{TracerExecutionStatus, TracerExecutionStopReason};
use crate::interface::{TxExecutionMode, VmExecutionMode, VmInterface, VmInterfaceHistoryEnabled};
use crate::vm_latest::tests::tester::{
    DeployContractsTx, TransactionTestInfo, TxModifier, TxType, VmTesterBuilder,
};
use crate::vm_latest::tests::utils::read_test_contract;
use crate::vm_latest::types::internals::ZkSyncVmState;
use crate::vm_latest::{
    BootloaderState, HistoryEnabled, HistoryMode, SimpleMemory, ToTracerPointer, VmTracer,
=======
use crate::{
    interface::{
        dyn_tracers::vm_1_4_0::DynTracer,
        tracer::{TracerExecutionStatus, TracerExecutionStopReason},
        TxExecutionMode, VmExecutionMode, VmInterface, VmInterfaceHistoryEnabled,
    },
    vm_latest::{
        tests::{
            tester::{DeployContractsTx, TransactionTestInfo, TxModifier, TxType, VmTesterBuilder},
            utils::read_test_contract,
        },
        types::internals::ZkSyncVmState,
        BootloaderState, HistoryEnabled, HistoryMode, SimpleMemory, ToTracerPointer, VmTracer,
    },
>>>>>>> 6c5dbb8b
};

#[test]
fn test_vm_rollbacks() {
    let mut vm = VmTesterBuilder::new(HistoryEnabled)
        .with_empty_in_memory_storage()
        .with_execution_mode(TxExecutionMode::VerifyExecute)
        .with_random_rich_accounts(1)
        .build();

    let mut account = vm.rich_accounts[0].clone();
    let counter = read_test_contract();
    let tx_0 = account.get_deploy_tx(&counter, None, TxType::L2).tx;
    let tx_1 = account.get_deploy_tx(&counter, None, TxType::L2).tx;
    let tx_2 = account.get_deploy_tx(&counter, None, TxType::L2).tx;

    let result_without_rollbacks = vm.execute_and_verify_txs(&vec![
        TransactionTestInfo::new_processed(tx_0.clone(), false),
        TransactionTestInfo::new_processed(tx_1.clone(), false),
        TransactionTestInfo::new_processed(tx_2.clone(), false),
    ]);

    // reset vm
    vm.reset_with_empty_storage();

    let result_with_rollbacks = vm.execute_and_verify_txs(&vec![
        TransactionTestInfo::new_rejected(tx_0.clone(), TxModifier::WrongSignatureLength.into()),
        TransactionTestInfo::new_rejected(tx_0.clone(), TxModifier::WrongMagicValue.into()),
        TransactionTestInfo::new_rejected(tx_0.clone(), TxModifier::WrongSignature.into()),
        // The correct nonce is 0, this tx will fail
        TransactionTestInfo::new_rejected(tx_2.clone(), TxModifier::WrongNonce.into()),
        // This tx will succeed
        TransactionTestInfo::new_processed(tx_0.clone(), false),
        // The correct nonce is 1, this tx will fail
        TransactionTestInfo::new_rejected(tx_0.clone(), TxModifier::NonceReused.into()),
        // The correct nonce is 1, this tx will fail
        TransactionTestInfo::new_rejected(tx_2.clone(), TxModifier::WrongNonce.into()),
        // This tx will succeed
        TransactionTestInfo::new_processed(tx_1, false),
        // The correct nonce is 2, this tx will fail
        TransactionTestInfo::new_rejected(tx_0.clone(), TxModifier::NonceReused.into()),
        // This tx will succeed
        TransactionTestInfo::new_processed(tx_2.clone(), false),
        // This tx will fail
        TransactionTestInfo::new_rejected(tx_2, TxModifier::NonceReused.into()),
        TransactionTestInfo::new_rejected(tx_0, TxModifier::NonceReused.into()),
    ]);

    assert_eq!(result_without_rollbacks, result_with_rollbacks);
}

#[test]
fn test_vm_loadnext_rollbacks() {
    let mut vm = VmTesterBuilder::new(HistoryEnabled)
        .with_empty_in_memory_storage()
        .with_execution_mode(TxExecutionMode::VerifyExecute)
        .with_random_rich_accounts(1)
        .build();
    let mut account = vm.rich_accounts[0].clone();

    let loadnext_contract = get_loadnext_contract();
    let loadnext_constructor_data = &[Token::Uint(U256::from(100))];
    let DeployContractsTx {
        tx: loadnext_deploy_tx,
        address,
        ..
    } = account.get_deploy_tx_with_factory_deps(
        &loadnext_contract.bytecode,
        Some(loadnext_constructor_data),
        loadnext_contract.factory_deps.clone(),
        TxType::L2,
    );

    let loadnext_tx_1 = account.get_l2_tx_for_execute(
        Execute {
            contract_address: address,
            calldata: LoadnextContractExecutionParams {
                reads: 100,
                writes: 100,
                events: 100,
                hashes: 500,
                recursive_calls: 10,
                deploys: 60,
            }
            .to_bytes(),
            value: Default::default(),
            factory_deps: None,
        },
        None,
    );

    let loadnext_tx_2 = account.get_l2_tx_for_execute(
        Execute {
            contract_address: address,
            calldata: LoadnextContractExecutionParams {
                reads: 100,
                writes: 100,
                events: 100,
                hashes: 500,
                recursive_calls: 10,
                deploys: 60,
            }
            .to_bytes(),
            value: Default::default(),
            factory_deps: None,
        },
        None,
    );

    let result_without_rollbacks = vm.execute_and_verify_txs(&vec![
        TransactionTestInfo::new_processed(loadnext_deploy_tx.clone(), false),
        TransactionTestInfo::new_processed(loadnext_tx_1.clone(), false),
        TransactionTestInfo::new_processed(loadnext_tx_2.clone(), false),
    ]);

    // reset vm
    vm.reset_with_empty_storage();

    let result_with_rollbacks = vm.execute_and_verify_txs(&vec![
        TransactionTestInfo::new_processed(loadnext_deploy_tx.clone(), false),
        TransactionTestInfo::new_processed(loadnext_tx_1.clone(), true),
        TransactionTestInfo::new_rejected(
            loadnext_deploy_tx.clone(),
            TxModifier::NonceReused.into(),
        ),
        TransactionTestInfo::new_processed(loadnext_tx_1, false),
        TransactionTestInfo::new_processed(loadnext_tx_2.clone(), true),
        TransactionTestInfo::new_processed(loadnext_tx_2.clone(), true),
        TransactionTestInfo::new_rejected(loadnext_deploy_tx, TxModifier::NonceReused.into()),
        TransactionTestInfo::new_processed(loadnext_tx_2, false),
    ]);

    assert_eq!(result_without_rollbacks, result_with_rollbacks);
}

// Testing tracer that does not allow the recursion to go deeper than a certain limit
struct MaxRecursionTracer {
    max_recursion_depth: usize,
}

/// Tracer responsible for calculating the number of storage invocations and
/// stopping the VM execution if the limit is reached.
impl<S: WriteStorage, H: HistoryMode> DynTracer<S, SimpleMemory<H>> for MaxRecursionTracer {}

impl<S: WriteStorage, H: HistoryMode> VmTracer<S, H> for MaxRecursionTracer {
    fn finish_cycle(
        &mut self,
        state: &mut ZkSyncVmState<S, H>,
        _bootloader_state: &mut BootloaderState,
    ) -> TracerExecutionStatus {
        let current_depth = state.local_state.callstack.depth();

        if current_depth > self.max_recursion_depth {
            TracerExecutionStatus::Stop(TracerExecutionStopReason::Finish)
        } else {
            TracerExecutionStatus::Continue
        }
    }
}

#[test]
fn test_layered_rollback() {
    // This test checks that the layered rollbacks work correctly, i.e.
    // the rollback by the operator will always revert all the changes

    let mut vm = VmTesterBuilder::new(HistoryEnabled)
        .with_empty_in_memory_storage()
        .with_execution_mode(TxExecutionMode::VerifyExecute)
        .with_random_rich_accounts(1)
        .build();

    let account = &mut vm.rich_accounts[0];
    let loadnext_contract = get_loadnext_contract().bytecode;

    let DeployContractsTx {
        tx: deploy_tx,
        address,
        ..
    } = account.get_deploy_tx(
        &loadnext_contract,
        Some(&[Token::Uint(0.into())]),
        TxType::L2,
    );
    vm.vm.push_transaction(deploy_tx);
    let deployment_res = vm.vm.execute(VmExecutionMode::OneTx);
    assert!(!deployment_res.result.is_failed(), "transaction failed");

    let loadnext_transaction = account.get_loadnext_transaction(
        address,
        LoadnextContractExecutionParams {
            writes: 1,
            recursive_calls: 20,
            ..LoadnextContractExecutionParams::empty()
        },
        TxType::L2,
    );

    let nonce_val = vm
        .vm
        .state
        .storage
        .storage
        .read_from_storage(&get_nonce_key(&account.address));

    vm.vm.make_snapshot();

    vm.vm.push_transaction(loadnext_transaction.clone());
    vm.vm.inspect(
        MaxRecursionTracer {
            max_recursion_depth: 15,
        }
        .into_tracer_pointer()
        .into(),
        VmExecutionMode::OneTx,
    );

    let nonce_val2 = vm
        .vm
        .state
        .storage
        .storage
        .read_from_storage(&get_nonce_key(&account.address));

    // The tracer stopped after the validation has passed, so nonce has already been increased
    assert_eq!(nonce_val + U256::one(), nonce_val2, "nonce did not change");

    vm.vm.rollback_to_the_latest_snapshot();

    let nonce_val_after_rollback = vm
        .vm
        .state
        .storage
        .storage
        .read_from_storage(&get_nonce_key(&account.address));

    assert_eq!(
        nonce_val, nonce_val_after_rollback,
        "nonce changed after rollback"
    );

    vm.vm.push_transaction(loadnext_transaction);
    let result = vm.vm.execute(VmExecutionMode::OneTx);
    assert!(!result.result.is_failed(), "transaction must not fail");
}<|MERGE_RESOLUTION|>--- conflicted
+++ resolved
@@ -3,21 +3,9 @@
 use zksync_state::WriteStorage;
 use zksync_types::{get_nonce_key, Execute, U256};
 
-<<<<<<< HEAD
-use crate::interface::dyn_tracers::vm_1_4_1::DynTracer;
-use crate::interface::tracer::{TracerExecutionStatus, TracerExecutionStopReason};
-use crate::interface::{TxExecutionMode, VmExecutionMode, VmInterface, VmInterfaceHistoryEnabled};
-use crate::vm_latest::tests::tester::{
-    DeployContractsTx, TransactionTestInfo, TxModifier, TxType, VmTesterBuilder,
-};
-use crate::vm_latest::tests::utils::read_test_contract;
-use crate::vm_latest::types::internals::ZkSyncVmState;
-use crate::vm_latest::{
-    BootloaderState, HistoryEnabled, HistoryMode, SimpleMemory, ToTracerPointer, VmTracer,
-=======
 use crate::{
     interface::{
-        dyn_tracers::vm_1_4_0::DynTracer,
+        dyn_tracers::vm_1_4_1::DynTracer,
         tracer::{TracerExecutionStatus, TracerExecutionStopReason},
         TxExecutionMode, VmExecutionMode, VmInterface, VmInterfaceHistoryEnabled,
     },
@@ -29,7 +17,6 @@
         types::internals::ZkSyncVmState,
         BootloaderState, HistoryEnabled, HistoryMode, SimpleMemory, ToTracerPointer, VmTracer,
     },
->>>>>>> 6c5dbb8b
 };
 
 #[test]
