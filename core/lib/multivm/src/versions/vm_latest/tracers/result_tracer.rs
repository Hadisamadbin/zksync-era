use std::marker::PhantomData;
<<<<<<< HEAD
use zk_evm_1_4_1::{
=======

use zk_evm_1_4_0::{
>>>>>>> 6c5dbb8b
    tracing::{AfterDecodingData, BeforeExecutionData, VmLocalStateData},
    vm_state::{ErrorFlags, VmLocalState},
    zkevm_opcode_defs::FatPointer,
};
use zksync_state::{StoragePtr, WriteStorage};
<<<<<<< HEAD

use crate::interface::{
    tracer::VmExecutionStopReason, traits::tracers::dyn_tracers::vm_1_4_1::DynTracer,
    types::tracer::TracerExecutionStopReason, ExecutionResult, Halt, TxRevertReason,
    VmExecutionMode, VmRevertReason,
};
=======
>>>>>>> 6c5dbb8b
use zksync_types::U256;

use crate::{
    interface::{
        tracer::VmExecutionStopReason, traits::tracers::dyn_tracers::vm_1_4_0::DynTracer,
        types::tracer::TracerExecutionStopReason, ExecutionResult, Halt, TxRevertReason,
        VmExecutionMode, VmRevertReason,
    },
    vm_latest::{
        constants::{BOOTLOADER_HEAP_PAGE, RESULT_SUCCESS_FIRST_SLOT},
        old_vm::utils::{vm_may_have_ended_inner, VmExecutionResult},
        tracers::{
            traits::VmTracer,
            utils::{get_vm_hook_params, read_pointer, VmHook},
        },
        types::internals::ZkSyncVmState,
        BootloaderState, HistoryMode, SimpleMemory,
    },
};

#[derive(Debug, Clone)]
enum Result {
    Error { error_reason: VmRevertReason },
    Success { return_data: Vec<u8> },
    Halt { reason: Halt },
}

/// Tracer responsible for handling the VM execution result.
#[derive(Debug, Clone)]
pub(crate) struct ResultTracer<S> {
    result: Option<Result>,
    bootloader_out_of_gas: bool,
    execution_mode: VmExecutionMode,
    _phantom: PhantomData<S>,
}

impl<S> ResultTracer<S> {
    pub(crate) fn new(execution_mode: VmExecutionMode) -> Self {
        Self {
            result: None,
            bootloader_out_of_gas: false,
            execution_mode,
            _phantom: PhantomData,
        }
    }
}

fn current_frame_is_bootloader(local_state: &VmLocalState) -> bool {
    // The current frame is bootloader if the callstack depth is 1.
    // Some of the near calls inside the bootloader can be out of gas, which is totally normal behavior
    // and it shouldn't result in `is_bootloader_out_of_gas` becoming true.
    local_state.callstack.inner.len() == 1
}

impl<S, H: HistoryMode> DynTracer<S, SimpleMemory<H>> for ResultTracer<S> {
    fn after_decoding(
        &mut self,
        state: VmLocalStateData<'_>,
        data: AfterDecodingData,
        _memory: &SimpleMemory<H>,
    ) {
        // We should check not only for the `NOT_ENOUGH_ERGS` flag but if the current frame is bootloader too.
        if current_frame_is_bootloader(state.vm_local_state)
            && data
                .error_flags_accumulated
                .contains(ErrorFlags::NOT_ENOUGH_ERGS)
        {
            self.bootloader_out_of_gas = true;
        }
    }

    fn before_execution(
        &mut self,
        state: VmLocalStateData<'_>,
        data: BeforeExecutionData,
        memory: &SimpleMemory<H>,
        _storage: StoragePtr<S>,
    ) {
        let hook = VmHook::from_opcode_memory(&state, &data);
        if let VmHook::ExecutionResult = hook {
            let vm_hook_params = get_vm_hook_params(memory);
            let success = vm_hook_params[0];
            let returndata_ptr = FatPointer::from_u256(vm_hook_params[1]);
            let returndata = read_pointer(memory, returndata_ptr);
            if success == U256::zero() {
                self.result = Some(Result::Error {
                    // Tx has reverted, without bootloader error, we can simply parse the revert reason
                    error_reason: (VmRevertReason::from(returndata.as_slice())),
                });
            } else {
                self.result = Some(Result::Success {
                    return_data: returndata,
                });
            }
        }
    }
}

impl<S: WriteStorage, H: HistoryMode> VmTracer<S, H> for ResultTracer<S> {
    fn after_vm_execution(
        &mut self,
        state: &mut ZkSyncVmState<S, H>,
        bootloader_state: &BootloaderState,
        stop_reason: VmExecutionStopReason,
    ) {
        match stop_reason {
            // Vm has finished execution, we need to check the result of it
            VmExecutionStopReason::VmFinished => {
                self.vm_finished_execution(state);
            }
            // One of the tracers above has requested to stop the execution.
            // If it was the correct stop we already have the result,
            // otherwise it can be out of gas error
            VmExecutionStopReason::TracerRequestedStop(reason) => {
                match self.execution_mode {
                    VmExecutionMode::OneTx => {
                        self.vm_stopped_execution(state, bootloader_state, reason)
                    }
                    VmExecutionMode::Batch => self.vm_finished_execution(state),
                    VmExecutionMode::Bootloader => self.vm_finished_execution(state),
                };
            }
        }
    }
}

impl<S: WriteStorage> ResultTracer<S> {
    fn vm_finished_execution<H: HistoryMode>(&mut self, state: &ZkSyncVmState<S, H>) {
        let Some(result) = vm_may_have_ended_inner(state) else {
            // The VM has finished execution, but the result is not yet available.
            self.result = Some(Result::Success {
                return_data: vec![],
            });
            return;
        };

        // Check it's not inside tx
        match result {
            VmExecutionResult::Ok(output) => {
                self.result = Some(Result::Success {
                    return_data: output,
                });
            }
            VmExecutionResult::Revert(output) => {
                // Unlike VmHook::ExecutionResult,  vm has completely finished and returned not only the revert reason,
                // but with bytecode, which represents the type of error from the bootloader side
                let revert_reason = TxRevertReason::parse_error(&output);

                match revert_reason {
                    TxRevertReason::TxReverted(reason) => {
                        self.result = Some(Result::Error {
                            error_reason: reason,
                        });
                    }
                    TxRevertReason::Halt(halt) => {
                        self.result = Some(Result::Halt { reason: halt });
                    }
                };
            }
            VmExecutionResult::Panic => {
                if self.bootloader_out_of_gas {
                    self.result = Some(Result::Halt {
                        reason: Halt::BootloaderOutOfGas,
                    });
                } else {
                    self.result = Some(Result::Halt {
                        reason: Halt::VMPanic,
                    });
                }
            }
            VmExecutionResult::MostLikelyDidNotFinish(_, _) => {
                unreachable!()
            }
        }
    }

    fn vm_stopped_execution<H: HistoryMode>(
        &mut self,
        state: &ZkSyncVmState<S, H>,
        bootloader_state: &BootloaderState,
        reason: TracerExecutionStopReason,
    ) {
        if let TracerExecutionStopReason::Abort(halt) = reason {
            self.result = Some(Result::Halt { reason: halt });
            return;
        }

        if self.bootloader_out_of_gas {
            self.result = Some(Result::Halt {
                reason: Halt::BootloaderOutOfGas,
            });
        } else {
            if self.result.is_some() {
                return;
            }

            let has_failed = tx_has_failed(state, bootloader_state.current_tx() as u32);
            if has_failed {
                self.result = Some(Result::Error {
                    error_reason: VmRevertReason::General {
                        msg: "Transaction reverted with empty reason. Possibly out of gas"
                            .to_string(),
                        data: vec![],
                    },
                });
            } else {
                self.result = Some(self.result.clone().unwrap_or(Result::Success {
                    return_data: vec![],
                }));
            }
        }
    }

    pub(crate) fn into_result(self) -> ExecutionResult {
        match self.result.unwrap() {
            Result::Error { error_reason } => ExecutionResult::Revert {
                output: error_reason,
            },
            Result::Success { return_data } => ExecutionResult::Success {
                output: return_data,
            },
            Result::Halt { reason } => ExecutionResult::Halt { reason },
        }
    }
}

pub(crate) fn tx_has_failed<S: WriteStorage, H: HistoryMode>(
    state: &ZkSyncVmState<S, H>,
    tx_id: u32,
) -> bool {
    let mem_slot = RESULT_SUCCESS_FIRST_SLOT + tx_id;
    let mem_value = state
        .memory
        .read_slot(BOOTLOADER_HEAP_PAGE as usize, mem_slot as usize)
        .value;

    mem_value == U256::zero()
}<|MERGE_RESOLUTION|>--- conflicted
+++ resolved
@@ -1,29 +1,16 @@
 use std::marker::PhantomData;
-<<<<<<< HEAD
+
 use zk_evm_1_4_1::{
-=======
-
-use zk_evm_1_4_0::{
->>>>>>> 6c5dbb8b
     tracing::{AfterDecodingData, BeforeExecutionData, VmLocalStateData},
     vm_state::{ErrorFlags, VmLocalState},
     zkevm_opcode_defs::FatPointer,
 };
 use zksync_state::{StoragePtr, WriteStorage};
-<<<<<<< HEAD
-
-use crate::interface::{
-    tracer::VmExecutionStopReason, traits::tracers::dyn_tracers::vm_1_4_1::DynTracer,
-    types::tracer::TracerExecutionStopReason, ExecutionResult, Halt, TxRevertReason,
-    VmExecutionMode, VmRevertReason,
-};
-=======
->>>>>>> 6c5dbb8b
 use zksync_types::U256;
 
 use crate::{
     interface::{
-        tracer::VmExecutionStopReason, traits::tracers::dyn_tracers::vm_1_4_0::DynTracer,
+        tracer::VmExecutionStopReason, traits::tracers::dyn_tracers::vm_1_4_1::DynTracer,
         types::tracer::TracerExecutionStopReason, ExecutionResult, Halt, TxRevertReason,
         VmExecutionMode, VmRevertReason,
     },
