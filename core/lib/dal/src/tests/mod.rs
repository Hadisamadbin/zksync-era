use std::time::Duration;

use zksync_contracts::BaseSystemContractsHashes;
use zksync_types::{
<<<<<<< HEAD
    api::ApiMode,
    block::{L1BatchHeader, MiniblockHasher, MiniblockHeader},
=======
    block::{MiniblockHasher, MiniblockHeader},
>>>>>>> d77e26fa
    fee::{Fee, TransactionExecutionMetrics},
    helpers::unix_timestamp_ms,
    l1::{L1Tx, OpProcessingType, PriorityQueueType},
    l2::L2Tx,
    tx::{tx_execution_info::TxExecutionStatus, ExecutionMetrics, TransactionExecutionResult},
    Address, Execute, L1BlockNumber, L1TxCommonData, L2ChainId, MiniblockNumber, PriorityOpId,
    ProtocolVersionId, H160, H256, MAX_GAS_PER_PUBDATA_BYTE, U256,
};

use crate::{
    blocks_dal::BlocksDal,
    connection::ConnectionPool,
    protocol_versions_dal::ProtocolVersionsDal,
    transactions_dal::{L2TxSubmissionResult, TransactionsDal},
    transactions_web3_dal::TransactionsWeb3Dal,
};

const DEFAULT_GAS_PER_PUBDATA: u32 = 100;

fn mock_tx_execution_metrics() -> TransactionExecutionMetrics {
    TransactionExecutionMetrics::default()
}

pub(crate) fn create_miniblock_header(number: u32) -> MiniblockHeader {
    let number = MiniblockNumber(number);
    let protocol_version = ProtocolVersionId::default();
    MiniblockHeader {
        number,
        timestamp: 0,
        hash: MiniblockHasher::new(number, 0, H256::zero()).finalize(protocol_version),
        l1_tx_count: 0,
        l2_tx_count: 0,
        base_fee_per_gas: 100,
        l1_gas_price: 100,
        l2_fair_gas_price: 100,
        base_system_contracts_hashes: BaseSystemContractsHashes::default(),
        protocol_version: Some(protocol_version),
        virtual_blocks: 1,
    }
}

pub(crate) fn mock_l2_transaction() -> L2Tx {
    let fee = Fee {
        gas_limit: U256::from(1_000_000u32),
        max_fee_per_gas: U256::from(250_000_000u32),
        max_priority_fee_per_gas: U256::zero(),
        gas_per_pubdata_limit: U256::from(DEFAULT_GAS_PER_PUBDATA),
    };
    let mut l2_tx = L2Tx::new_signed(
        Address::random(),
        vec![],
        zksync_types::Nonce(0),
        fee,
        Default::default(),
        L2ChainId::from(270),
        &H256::random(),
        None,
        Default::default(),
    )
    .unwrap();

    l2_tx.set_input(H256::random().0.to_vec(), H256::random());
    l2_tx
}

fn mock_l1_execute() -> L1Tx {
    let serial_id = 1;
    let priority_op_data = L1TxCommonData {
        sender: H160::random(),
        canonical_tx_hash: H256::from_low_u64_be(serial_id),
        serial_id: PriorityOpId(serial_id),
        deadline_block: 100000,
        layer_2_tip_fee: U256::zero(),
        full_fee: U256::zero(),
        gas_limit: U256::from(100_100),
        max_fee_per_gas: U256::from(1u32),
        gas_per_pubdata_limit: MAX_GAS_PER_PUBDATA_BYTE.into(),
        op_processing_type: OpProcessingType::Common,
        priority_queue_type: PriorityQueueType::Deque,
        eth_hash: H256::random(),
        to_mint: U256::zero(),
        refund_recipient: Address::random(),
        eth_block: 1,
    };

    let execute = Execute {
        contract_address: H160::random(),
        value: Default::default(),
        calldata: vec![],
        factory_deps: None,
    };

    L1Tx {
        common_data: priority_op_data,
        execute,
        received_timestamp_ms: 0,
    }
}

pub(crate) fn mock_execution_result(transaction: L2Tx) -> TransactionExecutionResult {
    TransactionExecutionResult {
        hash: transaction.hash(),
        transaction: transaction.into(),
        execution_info: ExecutionMetrics::default(),
        execution_status: TxExecutionStatus::Success,
        refunded_gas: 0,
        operator_suggested_refund: 0,
        compressed_bytecodes: vec![],
        call_traces: vec![],
        revert_reason: None,
    }
}

#[tokio::test]
async fn workflow_with_submit_tx_equal_hashes() {
    let connection_pool = ConnectionPool::test_pool().await;
    let storage = &mut connection_pool.access_storage().await.unwrap();
    let mut transactions_dal = TransactionsDal { storage };

    let tx = mock_l2_transaction();
    let result = transactions_dal
        .insert_transaction_l2(tx.clone(), mock_tx_execution_metrics())
        .await;

    assert_eq!(result, L2TxSubmissionResult::Added);

    let result = transactions_dal
        .insert_transaction_l2(tx, mock_tx_execution_metrics())
        .await;

    assert_eq!(result, L2TxSubmissionResult::Replaced);
}

#[tokio::test]
async fn workflow_with_submit_tx_diff_hashes() {
    let connection_pool = ConnectionPool::test_pool().await;
    let storage = &mut connection_pool.access_storage().await.unwrap();
    let mut transactions_dal = TransactionsDal { storage };

    let tx = mock_l2_transaction();

    let nonce = tx.common_data.nonce;
    let initiator_address = tx.common_data.initiator_address;

    let result = transactions_dal
        .insert_transaction_l2(tx, mock_tx_execution_metrics())
        .await;

    assert_eq!(result, L2TxSubmissionResult::Added);

    let mut tx = mock_l2_transaction();
    tx.common_data.nonce = nonce;
    tx.common_data.initiator_address = initiator_address;
    let result = transactions_dal
        .insert_transaction_l2(tx, mock_tx_execution_metrics())
        .await;

    assert_eq!(result, L2TxSubmissionResult::Replaced);
}

#[tokio::test]
async fn remove_stuck_txs() {
    let connection_pool = ConnectionPool::test_pool().await;
    let storage = &mut connection_pool.access_storage().await.unwrap();
    let mut protocol_versions_dal = ProtocolVersionsDal { storage };
    protocol_versions_dal
        .save_protocol_version_with_tx(Default::default())
        .await;

    let storage = protocol_versions_dal.storage;
    let mut transactions_dal = TransactionsDal { storage };

    // Stuck tx
    let mut tx = mock_l2_transaction();
    tx.received_timestamp_ms = unix_timestamp_ms() - Duration::new(1000, 0).as_millis() as u64;
    transactions_dal
        .insert_transaction_l2(tx, mock_tx_execution_metrics())
        .await;
    // Tx in mempool
    let tx = mock_l2_transaction();
    transactions_dal
        .insert_transaction_l2(tx, mock_tx_execution_metrics())
        .await;

    // Stuck L1 tx. We should never ever remove L1 tx
    let mut tx = mock_l1_execute();
    tx.received_timestamp_ms = unix_timestamp_ms() - Duration::new(1000, 0).as_millis() as u64;
    transactions_dal
        .insert_transaction_l1(tx, L1BlockNumber(1))
        .await;

    // Old executed tx
    let mut executed_tx = mock_l2_transaction();
    executed_tx.received_timestamp_ms =
        unix_timestamp_ms() - Duration::new(1000, 0).as_millis() as u64;
    transactions_dal
        .insert_transaction_l2(executed_tx.clone(), mock_tx_execution_metrics())
        .await;

    // Get all txs
    transactions_dal.reset_mempool().await;
    let txs = transactions_dal
        .sync_mempool(vec![], vec![], 0, 0, 1000)
        .await
        .0;
    assert_eq!(txs.len(), 4);

    let storage = transactions_dal.storage;
    BlocksDal { storage }
        .insert_miniblock(&create_miniblock_header(1))
        .await
        .unwrap();

    let mut transactions_dal = TransactionsDal { storage };
    transactions_dal
        .mark_txs_as_executed_in_miniblock(
            MiniblockNumber(1),
            &[mock_execution_result(executed_tx.clone())],
            U256::from(1),
        )
        .await;

    // Get all txs
    transactions_dal.reset_mempool().await;
    let txs = transactions_dal
        .sync_mempool(vec![], vec![], 0, 0, 1000)
        .await
        .0;
    assert_eq!(txs.len(), 3);

    // Remove one stuck tx
    let removed_txs = transactions_dal
        .remove_stuck_txs(Duration::from_secs(500))
        .await;
    assert_eq!(removed_txs, 1);
    transactions_dal.reset_mempool().await;
    let txs = transactions_dal
        .sync_mempool(vec![], vec![], 0, 0, 1000)
        .await
        .0;
    assert_eq!(txs.len(), 2);

    // We shouldn't collect executed tx
    let storage = transactions_dal.storage;
    let mut transactions_web3_dal = TransactionsWeb3Dal { storage };
    transactions_web3_dal
        .get_transaction_receipt(executed_tx.hash(), ApiMode::Modern)
        .await
        .unwrap()
        .unwrap();
}<|MERGE_RESOLUTION|>--- conflicted
+++ resolved
@@ -2,12 +2,8 @@
 
 use zksync_contracts::BaseSystemContractsHashes;
 use zksync_types::{
-<<<<<<< HEAD
     api::ApiMode,
-    block::{L1BatchHeader, MiniblockHasher, MiniblockHeader},
-=======
     block::{MiniblockHasher, MiniblockHeader},
->>>>>>> d77e26fa
     fee::{Fee, TransactionExecutionMetrics},
     helpers::unix_timestamp_ms,
     l1::{L1Tx, OpProcessingType, PriorityQueueType},
