use zksync_config::ContractsConfig;

use crate::{envy_load, FromEnv};

impl FromEnv for ContractsConfig {
    fn from_env() -> anyhow::Result<Self> {
        envy_load("contracts", "CONTRACTS_")
    }
}

#[cfg(test)]
mod tests {
    use super::*;
    use crate::test_utils::{addr, EnvMutex};

    static MUTEX: EnvMutex = EnvMutex::new();

    fn expected_config() -> ContractsConfig {
        ContractsConfig {
<<<<<<< HEAD
            genesis_root: Some(hash(
                "0x1f50e4eda06a68d96a0272ba4581a342df2227ad12c23759ab7d78157950e69a",
            )),
            genesis_rollup_leaf_index: Some(46),
            genesis_batch_commitment: Some(hash(
                "0x84d7b576b9374729e0b38439c97aaf5074335e2a8d1c7a2e4581c1c1ec611631",
            )),
            bridgehub_proxy_addr: Some(addr("35ea7f92f4c5f433efe15284e99c040110cf6297")),
            bridgehub_impl_addr: Some(addr("87d456da9ed212eb49d80d96afb44afddf36adf8")),
            state_transition_proxy_addr: Some(addr("d90f1c081c6117241624e97cb6147257c3cb2097")),
            state_transition_impl_addr: Some(addr("c957c0e82d3bafb5ad46ffbcc66900648784eb05")),
=======
>>>>>>> 086ba5b4
            governance_addr: addr("d8dA6BF26964aF9D7eEd9e03E53415D37aA96045"),
            verifier_addr: addr("34782eE00206EAB6478F2692caa800e4A581687b"),
            default_upgrade_addr: addr("0x5e6d086f5ec079adff4fb3774cdf3e8d6a34f7e9"),
            diamond_proxy_addr: addr("F00B988a98Ca742e7958DeF9F7823b5908715f4a"),
            validator_timelock_addr: addr("F00B988a98Ca742e7958DeF9F7823b5908715f4a"),
            l1_erc20_bridge_proxy_addr: addr("8656770FA78c830456B00B4fFCeE6b1De0e1b888"),
            l2_erc20_bridge_addr: addr("8656770FA78c830456B00B4fFCeE6b1De0e1b888"),
            l1_weth_bridge_proxy_addr: Some(addr("8656770FA78c830456B00B4fFCeE6b1De0e1b888")),
            l2_weth_bridge_addr: Some(addr("8656770FA78c830456B00B4fFCeE6b1De0e1b888")),
            l2_testnet_paymaster_addr: Some(addr("FC073319977e314F251EAE6ae6bE76B0B3BAeeCF")),
            l1_multicall3_addr: addr("0xcA11bde05977b3631167028862bE2a173976CA11"),
        }
    }

    #[test]
    fn from_env() {
        let mut lock = MUTEX.lock();
        let config = r#"
CONTRACTS_GOVERNANCE_ADDR="0xd8dA6BF26964aF9D7eEd9e03E53415D37aA96045"
CONTRACTS_MAILBOX_FACET_ADDR="0x0f6Fa881EF414Fc6E818180657c2d5CD7Ac6cCAd"
CONTRACTS_EXECUTOR_FACET_ADDR="0x18B631537801963A964211C0E86645c1aBfbB2d3"
CONTRACTS_ADMIN_FACET_ADDR="0x1e12b20BE86bEc3A0aC95aA52ade345cB9AE7a32"
CONTRACTS_GETTERS_FACET_ADDR="0x8656770FA78c830456B00B4fFCeE6b1De0e1b888"
CONTRACTS_VERIFIER_ADDR="0x34782eE00206EAB6478F2692caa800e4A581687b"
CONTRACTS_DIAMOND_INIT_ADDR="0xFFC35A5e767BE36057c34586303498e3de7C62Ba"
CONTRACTS_DIAMOND_UPGRADE_INIT_ADDR="0xFFC35A5e767BE36057c34586303498e3de7C62Ba"
CONTRACTS_DEFAULT_UPGRADE_ADDR="0x5e6d086f5ec079adff4fb3774cdf3e8d6a34f7e9"
CONTRACTS_DIAMOND_PROXY_ADDR="0xF00B988a98Ca742e7958DeF9F7823b5908715f4a"
CONTRACTS_VALIDATOR_TIMELOCK_ADDR="0xF00B988a98Ca742e7958DeF9F7823b5908715f4a"
CONTRACTS_GENESIS_TX_HASH="0xb99ebfea46cbe05a21cd80fe5597d97b204befc52a16303f579c607dc1ac2e2e"
CONTRACTS_L1_ERC20_BRIDGE_PROXY_ADDR="0x8656770FA78c830456B00B4fFCeE6b1De0e1b888"
CONTRACTS_L1_ALLOW_LIST_ADDR="0x8656770FA78c830456B00B4fFCeE6b1De0e1b888"
CONTRACTS_L1_ERC20_BRIDGE_IMPL_ADDR="0x8656770FA78c830456B00B4fFCeE6b1De0e1b888"
CONTRACTS_L2_ERC20_BRIDGE_ADDR="0x8656770FA78c830456B00B4fFCeE6b1De0e1b888"
CONTRACTS_L1_WETH_BRIDGE_PROXY_ADDR="0x8656770FA78c830456B00B4fFCeE6b1De0e1b888"
CONTRACTS_L2_WETH_BRIDGE_ADDR="0x8656770FA78c830456B00B4fFCeE6b1De0e1b888"
CONTRACTS_L2_TESTNET_PAYMASTER_ADDR="FC073319977e314F251EAE6ae6bE76B0B3BAeeCF"
CONTRACTS_RECURSION_SCHEDULER_LEVEL_VK_HASH="0x1186ec268d49f1905f8d9c1e9d39fc33e98c74f91d91a21b8f7ef78bd09a8db8"
CONTRACTS_RECURSION_NODE_LEVEL_VK_HASH="0x1186ec268d49f1905f8d9c1e9d39fc33e98c74f91d91a21b8f7ef78bd09a8db8"
CONTRACTS_RECURSION_LEAF_LEVEL_VK_HASH="0x101e08b00193e529145ee09823378ef51a3bc8966504064f1f6ba3f1ba863210"
CONTRACTS_RECURSION_CIRCUITS_SET_VKS_HASH="0x142a364ef2073132eaf07aa7f3d8495065be5b92a2dc14fda09b4216affed9c0"
CONTRACTS_L1_MULTICALL3_ADDR="0xcA11bde05977b3631167028862bE2a173976CA11"
CONTRACTS_FRI_RECURSION_SCHEDULER_LEVEL_VK_HASH="0x201d4c7d8e781d51a3bbd451a43a8f45240bb765b565ae6ce69192d918c3563d"
CONTRACTS_FRI_RECURSION_NODE_LEVEL_VK_HASH="0x5a3ef282b21e12fe1f4438e5bb158fc5060b160559c5158c6389d62d9fe3d080"
CONTRACTS_FRI_RECURSION_LEAF_LEVEL_VK_HASH="0x72167c43a46cf38875b267d67716edc4563861364a3c03ab7aee73498421e828"
CONTRACTS_PROVER_AT_GENESIS="fri"
CONTRACTS_SNARK_WRAPPER_VK_HASH="0x4be443afd605a782b6e56d199df2460a025c81b3dea144e135bece83612563f2"
CONTRACTS_BRIDGEHUB_PROXY_ADDR="0x35ea7f92f4c5f433efe15284e99c040110cf6297"
CONTRACTS_BRIDGEHUB_IMPL_ADDR="0x87d456da9ed212eb49d80d96afb44afddf36adf8"
CONTRACTS_STATE_TRANSITION_PROXY_ADDR="0xd90f1c081c6117241624e97cb6147257c3cb2097"
CONTRACTS_STATE_TRANSITION_IMPL_ADDR="0xc957c0e82d3bafb5ad46ffbcc66900648784eb05"
CONTRACTS_TRANSPARENT_PROXY_ADMIN_ADDR="0xdd6fa5c14e7550b4caf2aa2818d24c69cbc347e5"
CONTRACTS_GENESIS_ROOT=0x1f50e4eda06a68d96a0272ba4581a342df2227ad12c23759ab7d78157950e69a
CONTRACTS_GENESIS_BATCH_COMMITMENT=0x84d7b576b9374729e0b38439c97aaf5074335e2a8d1c7a2e4581c1c1ec611631
CONTRACTS_GENESIS_ROLLUP_LEAF_INDEX=46
        "#;
        lock.set_env(config);

        let actual = ContractsConfig::from_env().unwrap();
        assert_eq!(actual, expected_config());
    }
}<|MERGE_RESOLUTION|>--- conflicted
+++ resolved
@@ -17,20 +17,6 @@
 
     fn expected_config() -> ContractsConfig {
         ContractsConfig {
-<<<<<<< HEAD
-            genesis_root: Some(hash(
-                "0x1f50e4eda06a68d96a0272ba4581a342df2227ad12c23759ab7d78157950e69a",
-            )),
-            genesis_rollup_leaf_index: Some(46),
-            genesis_batch_commitment: Some(hash(
-                "0x84d7b576b9374729e0b38439c97aaf5074335e2a8d1c7a2e4581c1c1ec611631",
-            )),
-            bridgehub_proxy_addr: Some(addr("35ea7f92f4c5f433efe15284e99c040110cf6297")),
-            bridgehub_impl_addr: Some(addr("87d456da9ed212eb49d80d96afb44afddf36adf8")),
-            state_transition_proxy_addr: Some(addr("d90f1c081c6117241624e97cb6147257c3cb2097")),
-            state_transition_impl_addr: Some(addr("c957c0e82d3bafb5ad46ffbcc66900648784eb05")),
-=======
->>>>>>> 086ba5b4
             governance_addr: addr("d8dA6BF26964aF9D7eEd9e03E53415D37aA96045"),
             verifier_addr: addr("34782eE00206EAB6478F2692caa800e4A581687b"),
             default_upgrade_addr: addr("0x5e6d086f5ec079adff4fb3774cdf3e8d6a34f7e9"),
