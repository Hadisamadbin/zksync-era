--- conflicted
+++ resolved
@@ -8,23 +8,8 @@
 };
 use zksync_config::configs::native_token_fetcher::NativeTokenFetcherConfig;
 
-<<<<<<< HEAD
 const MAX_CONSECUTIVE_NETWORK_ERRORS: u8 = 10;
 
-// TODO: this error type is also defined by the gasAdjuster module,
-//       we should consider moving it to a common place
-#[derive(thiserror::Error, Debug, Clone)]
-#[error(transparent)]
-pub struct Error(Arc<anyhow::Error>);
-
-impl From<anyhow::Error> for Error {
-    fn from(err: anyhow::Error) -> Self {
-        Self(Arc::new(err))
-    }
-}
-
-=======
->>>>>>> 3d4addd6
 /// Trait used to query the stack's native token conversion rate. Used to properly
 /// determine gas prices, as they partially depend on L1 gas prices, denominated in `eth`.
 pub trait ConversionRateFetcher: 'static + std::fmt::Debug + Send + Sync {
@@ -127,8 +112,12 @@
                 break;
             }
 
-<<<<<<< HEAD
-            match reqwest::get(format!("{}/conversion_rate", &self.config.host)).await {
+            match self
+                .http_client
+                .get(format!("{}/conversion_rate", &self.config.host))
+                .send()
+                .await
+            {
                 Ok(response) => {
                     let conversion_rate = response.json::<u64>().await?;
                     self.latest_to_eth_conversion_rate
@@ -150,19 +139,6 @@
                     }
                 }
             }
-=======
-            let conversion_rate = self
-                .http_client
-                .get(format!("{}/conversion_rate", &self.config.host))
-                .send()
-                .await?
-                .json::<u64>()
-                .await
-                .unwrap();
-
-            self.latest_to_eth_conversion_rate
-                .store(conversion_rate, std::sync::atomic::Ordering::Relaxed);
->>>>>>> 3d4addd6
 
             tokio::time::sleep(Duration::from_secs(self.config.poll_interval)).await;
         }
