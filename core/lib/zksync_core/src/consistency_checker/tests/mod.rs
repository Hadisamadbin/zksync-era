//! Tests for the consistency checker component.

use std::{collections::HashMap, slice};

use assert_matches::assert_matches;
use once_cell::sync::Lazy;
use test_casing::{test_casing, Product};
use tokio::sync::mpsc;
<<<<<<< HEAD
use zksync_config::GenesisConfig;
use zksync_dal::StorageProcessor;
=======
use zksync_dal::Connection;
>>>>>>> b82d093a
use zksync_eth_client::{clients::MockEthereum, Options};
use zksync_l1_contract_interface::i_executor::structures::StoredBatchInfo;
use zksync_types::{
    aggregated_operations::AggregatedActionType, commitment::L1BatchWithMetadata, Log,
    ProtocolVersion, ProtocolVersionId, H256,
};

use super::*;
use crate::{
    genesis::{insert_genesis_batch, mock_genesis_config, GenesisParams},
    utils::testonly::{
        create_l1_batch, create_l1_batch_metadata, l1_batch_metadata_to_commitment_artifacts,
    },
};

/// **NB.** For tests to run correctly, the returned value must be deterministic (i.e., depend only on `number`).
fn create_l1_batch_with_metadata(number: u32) -> L1BatchWithMetadata {
    L1BatchWithMetadata {
        header: create_l1_batch(number),
        metadata: create_l1_batch_metadata(number),
        raw_published_factory_deps: vec![],
    }
}

const PRE_BOOJUM_PROTOCOL_VERSION: ProtocolVersionId = ProtocolVersionId::Version10;
const DIAMOND_PROXY_ADDR: Address = Address::repeat_byte(1);
const VALIDATOR_TIMELOCK_ADDR: Address = Address::repeat_byte(23);

fn create_pre_boojum_l1_batch_with_metadata(number: u32) -> L1BatchWithMetadata {
    let mut l1_batch = L1BatchWithMetadata {
        header: create_l1_batch(number),
        metadata: create_l1_batch_metadata(number),
        raw_published_factory_deps: vec![],
    };
    l1_batch.header.protocol_version = Some(PRE_BOOJUM_PROTOCOL_VERSION);
    l1_batch.metadata.bootloader_initial_content_commitment = None;
    l1_batch.metadata.events_queue_commitment = None;
    l1_batch
}

fn build_commit_tx_input_data(batches: &[L1BatchWithMetadata]) -> Vec<u8> {
    let commit_tokens = batches
        .iter()
        .map(|batch| CommitBatchInfo::new(batch, PubdataDA::Calldata).into_token());
    let commit_tokens = ethabi::Token::Array(commit_tokens.collect());

    let is_pre_boojum = batches[0].header.protocol_version.unwrap().is_pre_boojum();
    let contract;
    let commit_function = if is_pre_boojum {
        &*PRE_BOOJUM_COMMIT_FUNCTION
    } else {
        contract = zksync_contracts::zksync_contract();
        contract.function("commitBatches").unwrap()
    };

    let mut encoded = vec![];
    encoded.extend_from_slice(&commit_function.short_signature());
    // Mock an additional argument used in real `commitBlocks` / `commitBatches`. In real transactions,
    // it's taken from the L1 batch previous to `batches[0]`, but since this argument is not checked,
    // it's OK to use `batches[0]`.
    let prev_header_tokens = StoredBatchInfo(&batches[0]).into_token();
    encoded.extend_from_slice(&ethabi::encode(&[prev_header_tokens, commit_tokens]));
    encoded
}

fn create_mock_checker(client: MockEthereum, pool: ConnectionPool<Core>) -> ConsistencyChecker {
    let (health_check, health_updater) = ConsistencyCheckerHealthUpdater::new();
    ConsistencyChecker {
        contract: zksync_contracts::zksync_contract(),
        diamond_proxy_addr: Some(DIAMOND_PROXY_ADDR),
        max_batches_to_recheck: 100,
        sleep_interval: Duration::from_millis(10),
        l1_client: Box::new(client),
        event_handler: Box::new(health_updater),
        l1_data_mismatch_behavior: L1DataMismatchBehavior::Bail,
        pool,
        health_check,
    }
}

fn create_mock_ethereum() -> MockEthereum {
    MockEthereum::default().with_call_handler(|call| {
        assert_eq!(call.contract_address(), DIAMOND_PROXY_ADDR);
        assert_eq!(call.function_name(), "getProtocolVersion");
        assert_eq!(call.args(), []);
        ethabi::Token::Uint((ProtocolVersionId::latest() as u16).into())
    })
}

impl HandleConsistencyCheckerEvent for mpsc::UnboundedSender<L1BatchNumber> {
    fn initialize(&mut self) {
        // Do nothing
    }

    fn set_first_batch_to_check(&mut self, _first_batch_to_check: L1BatchNumber) {
        // Do nothing
    }

    fn update_checked_batch(&mut self, last_checked_batch: L1BatchNumber) {
        self.send(last_checked_batch).ok();
    }

    fn report_inconsistent_batch(&mut self, _number: L1BatchNumber, _err: &anyhow::Error) {
        // Do nothing
    }
}

#[test]
fn build_commit_tx_input_data_is_correct() {
    let contract = zksync_contracts::zksync_contract();
    let commit_function = contract.function("commitBatches").unwrap();
    let batches = vec![
        create_l1_batch_with_metadata(1),
        create_l1_batch_with_metadata(2),
    ];

    let commit_tx_input_data = build_commit_tx_input_data(&batches);

    for batch in &batches {
        let commit_data = ConsistencyChecker::extract_commit_data(
            &commit_tx_input_data,
            commit_function,
            batch.header.number,
        )
        .unwrap();
        assert_eq!(
            commit_data,
            CommitBatchInfo::new(batch, PubdataDA::Calldata).into_token()
        );
    }
}

#[test]
fn extracting_commit_data_for_boojum_batch() {
    let contract = zksync_contracts::zksync_contract();
    let commit_function = contract.function("commitBatches").unwrap();
    // Calldata taken from the commit transaction for `https://sepolia.explorer.zksync.io/batch/4470`;
    // `https://sepolia.etherscan.io/tx/0x300b9115037028b1f8aa2177abf98148c3df95c9b04f95a4e25baf4dfee7711f`
    let commit_tx_input_data = include_bytes!("commit_l1_batch_4470_testnet_sepolia.calldata");

    let commit_data = ConsistencyChecker::extract_commit_data(
        commit_tx_input_data,
        commit_function,
        L1BatchNumber(4_470),
    )
    .unwrap();

    assert_matches!(
        commit_data,
        ethabi::Token::Tuple(tuple) if tuple[0] == ethabi::Token::Uint(4_470.into())
    );

    for bogus_l1_batch in [0, 1, 1_000, 4_469, 4_471, 100_000] {
        ConsistencyChecker::extract_commit_data(
            commit_tx_input_data,
            commit_function,
            L1BatchNumber(bogus_l1_batch),
        )
        .unwrap_err();
    }
}

#[test]
fn extracting_commit_data_for_multiple_batches() {
    let contract = zksync_contracts::zksync_contract();
    let commit_function = contract.function("commitBatches").unwrap();
    // Calldata taken from the commit transaction for `https://explorer.zksync.io/batch/351000`;
    // `https://etherscan.io/tx/0xbd8dfe0812df0da534eb95a2d2a4382d65a8172c0b648a147d60c1c2921227fd`
    let commit_tx_input_data = include_bytes!("commit_l1_batch_351000-351004_mainnet.calldata");

    for l1_batch in 351_000..=351_004 {
        let commit_data = ConsistencyChecker::extract_commit_data(
            commit_tx_input_data,
            commit_function,
            L1BatchNumber(l1_batch),
        )
        .unwrap();

        assert_matches!(
            commit_data,
            ethabi::Token::Tuple(tuple) if tuple[0] == ethabi::Token::Uint(l1_batch.into())
        );
    }

    for bogus_l1_batch in [350_000, 350_999, 351_005, 352_000] {
        ConsistencyChecker::extract_commit_data(
            commit_tx_input_data,
            commit_function,
            L1BatchNumber(bogus_l1_batch),
        )
        .unwrap_err();
    }
}

#[test]
fn extracting_commit_data_for_pre_boojum_batch() {
    // Calldata taken from the commit transaction for `https://goerli.explorer.zksync.io/batch/200000`;
    // `https://goerli.etherscan.io/tx/0xfd2ef4ccd1223f502cc4a4e0f76c6905feafabc32ba616e5f70257eb968f20a3`
    let commit_tx_input_data = include_bytes!("commit_l1_batch_200000_testnet_goerli.calldata");

    let commit_data = ConsistencyChecker::extract_commit_data(
        commit_tx_input_data,
        &PRE_BOOJUM_COMMIT_FUNCTION,
        L1BatchNumber(200_000),
    )
    .unwrap();

    assert_matches!(
        commit_data,
        ethabi::Token::Tuple(tuple) if tuple[0] == ethabi::Token::Uint(200_000.into())
    );
}

#[derive(Debug, Clone, Copy)]
enum SaveAction<'a> {
    InsertBatch(&'a L1BatchWithMetadata),
    SaveMetadata(&'a L1BatchWithMetadata),
    InsertCommitTx(L1BatchNumber),
}

impl SaveAction<'_> {
    async fn apply(
        self,
        storage: &mut Connection<'_, Core>,
        commit_tx_hash_by_l1_batch: &HashMap<L1BatchNumber, H256>,
    ) {
        match self {
            Self::InsertBatch(l1_batch) => {
                storage
                    .blocks_dal()
                    .insert_mock_l1_batch(&l1_batch.header)
                    .await
                    .unwrap();
            }
            Self::SaveMetadata(l1_batch) => {
                storage
                    .blocks_dal()
                    .save_l1_batch_tree_data(l1_batch.header.number, &l1_batch.metadata.tree_data())
                    .await
                    .unwrap();
                storage
                    .blocks_dal()
                    .save_l1_batch_commitment_artifacts(
                        l1_batch.header.number,
                        &l1_batch_metadata_to_commitment_artifacts(&l1_batch.metadata),
                    )
                    .await
                    .unwrap();
            }
            Self::InsertCommitTx(l1_batch_number) => {
                let commit_tx_hash = commit_tx_hash_by_l1_batch[&l1_batch_number];
                storage
                    .eth_sender_dal()
                    .insert_bogus_confirmed_eth_tx(
                        l1_batch_number,
                        AggregatedActionType::Commit,
                        commit_tx_hash,
                        chrono::Utc::now(),
                    )
                    .await
                    .unwrap();
            }
        }
    }
}

type SaveActionMapper = fn(&[L1BatchWithMetadata]) -> Vec<SaveAction<'_>>;

/// Various strategies to persist L1 batches in the DB. Strings are added for debugging failed test cases.
const SAVE_ACTION_MAPPERS: [(&str, SaveActionMapper); 4] = [
    ("sequential_metadata_first", |l1_batches| {
        l1_batches
            .iter()
            .flat_map(|batch| {
                [
                    SaveAction::InsertBatch(batch),
                    SaveAction::SaveMetadata(batch),
                    SaveAction::InsertCommitTx(batch.header.number),
                ]
            })
            .collect()
    }),
    ("sequential_commit_txs_first", |l1_batches| {
        l1_batches
            .iter()
            .flat_map(|batch| {
                [
                    SaveAction::InsertBatch(batch),
                    SaveAction::InsertCommitTx(batch.header.number),
                    SaveAction::SaveMetadata(batch),
                ]
            })
            .collect()
    }),
    ("all_metadata_first", |l1_batches| {
        let commit_tx_actions = l1_batches
            .iter()
            .map(|batch| SaveAction::InsertCommitTx(batch.header.number));
        l1_batches
            .iter()
            .map(SaveAction::InsertBatch)
            .chain(l1_batches.iter().map(SaveAction::SaveMetadata))
            .chain(commit_tx_actions)
            .collect()
    }),
    ("all_commit_txs_first", |l1_batches| {
        let commit_tx_actions = l1_batches
            .iter()
            .map(|batch| SaveAction::InsertCommitTx(batch.header.number));
        l1_batches
            .iter()
            .map(SaveAction::InsertBatch)
            .chain(commit_tx_actions)
            .chain(l1_batches.iter().map(SaveAction::SaveMetadata))
            .collect()
    }),
];

fn l1_batch_commit_log(l1_batch: &L1BatchWithMetadata) -> Log {
    static BLOCK_COMMIT_EVENT_HASH: Lazy<H256> = Lazy::new(|| {
        zksync_contracts::zksync_contract()
            .event("BlockCommit")
            .unwrap()
            .signature()
    });

    Log {
        address: DIAMOND_PROXY_ADDR,
        topics: vec![
            *BLOCK_COMMIT_EVENT_HASH,
            H256::from_low_u64_be(l1_batch.header.number.0.into()), // batch number
            l1_batch.metadata.root_hash,                            // batch hash
            l1_batch.metadata.commitment,                           // commitment
        ],
        data: vec![].into(),
        block_hash: None,
        block_number: None,
        transaction_hash: None,
        transaction_index: None,
        log_index: None,
        transaction_log_index: None,
        log_type: Some("mined".into()),
        removed: None,
    }
}

#[test_casing(12, Product(([10, 3, 1], SAVE_ACTION_MAPPERS)))]
#[tokio::test]
async fn normal_checker_function(
    batches_per_transaction: usize,
    (mapper_name, save_actions_mapper): (&'static str, SaveActionMapper),
) {
    println!("Using save_actions_mapper={mapper_name}");

<<<<<<< HEAD
    let pool = ConnectionPool::test_pool().await;
    let mut storage = pool.access_storage().await.unwrap();
    insert_genesis_batch(&mut storage, &GenesisParams::mock())
=======
    let pool = ConnectionPool::<Core>::test_pool().await;
    let mut storage = pool.connection().await.unwrap();
    ensure_genesis_state(&mut storage, L2ChainId::default(), &GenesisParams::mock())
>>>>>>> b82d093a
        .await
        .unwrap();

    let l1_batches: Vec<_> = (1..=10).map(create_l1_batch_with_metadata).collect();
    let mut commit_tx_hash_by_l1_batch = HashMap::with_capacity(l1_batches.len());
    let client = create_mock_ethereum();

    for (i, l1_batches) in l1_batches.chunks(batches_per_transaction).enumerate() {
        let input_data = build_commit_tx_input_data(l1_batches);
        let signed_tx = client.sign_prepared_tx(
            input_data.clone(),
            VALIDATOR_TIMELOCK_ADDR,
            Options {
                nonce: Some(i.into()),
                ..Options::default()
            },
        );
        let signed_tx = signed_tx.unwrap();
        client.send_raw_tx(signed_tx.raw_tx).await.unwrap();
        client
            .execute_tx(signed_tx.hash, true, 1)
            .with_logs(l1_batches.iter().map(l1_batch_commit_log).collect());

        commit_tx_hash_by_l1_batch.extend(
            l1_batches
                .iter()
                .map(|batch| (batch.header.number, signed_tx.hash)),
        );
    }

    let (l1_batch_updates_sender, mut l1_batch_updates_receiver) = mpsc::unbounded_channel();
    let checker = ConsistencyChecker {
        event_handler: Box::new(l1_batch_updates_sender),
        ..create_mock_checker(client, pool.clone())
    };

    let (stop_sender, stop_receiver) = watch::channel(false);
    let checker_task = tokio::spawn(checker.run(stop_receiver));

    // Add new batches to the storage.
    for save_action in save_actions_mapper(&l1_batches) {
        save_action
            .apply(&mut storage, &commit_tx_hash_by_l1_batch)
            .await;
        tokio::time::sleep(Duration::from_millis(7)).await;
    }

    // Wait until all batches are checked.
    loop {
        let checked_batch = l1_batch_updates_receiver.recv().await.unwrap();
        if checked_batch == l1_batches.last().unwrap().header.number {
            break;
        }
    }

    // Send the stop signal to the checker and wait for it to stop.
    stop_sender.send_replace(true);
    checker_task.await.unwrap().unwrap();
}

#[test_casing(4, SAVE_ACTION_MAPPERS)]
#[tokio::test]
async fn checker_processes_pre_boojum_batches(
    (mapper_name, save_actions_mapper): (&'static str, SaveActionMapper),
) {
    println!("Using save_actions_mapper={mapper_name}");

<<<<<<< HEAD
    let pool = ConnectionPool::test_pool().await;
    let mut storage = pool.access_storage().await.unwrap();
    let genesis_params = GenesisParams::load_genesis_params(GenesisConfig {
        protocol_version: PRE_BOOJUM_PROTOCOL_VERSION as u16,
        ..mock_genesis_config()
    })
    .unwrap();
    insert_genesis_batch(&mut storage, &genesis_params)
=======
    let pool = ConnectionPool::<Core>::test_pool().await;
    let mut storage = pool.connection().await.unwrap();
    let genesis_params = GenesisParams {
        protocol_version: PRE_BOOJUM_PROTOCOL_VERSION,
        ..GenesisParams::mock()
    };
    ensure_genesis_state(&mut storage, L2ChainId::default(), &genesis_params)
>>>>>>> b82d093a
        .await
        .unwrap();
    storage
        .protocol_versions_dal()
        .save_protocol_version_with_tx(ProtocolVersion::default())
        .await;

    let l1_batches: Vec<_> = (1..=5)
        .map(create_pre_boojum_l1_batch_with_metadata)
        .chain((6..=10).map(create_l1_batch_with_metadata))
        .collect();
    let mut commit_tx_hash_by_l1_batch = HashMap::with_capacity(l1_batches.len());
    let client = create_mock_ethereum();

    for (i, l1_batch) in l1_batches.iter().enumerate() {
        let input_data = build_commit_tx_input_data(slice::from_ref(l1_batch));
        let signed_tx = client.sign_prepared_tx(
            input_data.clone(),
            VALIDATOR_TIMELOCK_ADDR,
            Options {
                nonce: Some(i.into()),
                ..Options::default()
            },
        );
        let signed_tx = signed_tx.unwrap();
        client.send_raw_tx(signed_tx.raw_tx).await.unwrap();
        client
            .execute_tx(signed_tx.hash, true, 1)
            .with_logs(vec![l1_batch_commit_log(l1_batch)]);

        commit_tx_hash_by_l1_batch.insert(l1_batch.header.number, signed_tx.hash);
    }

    let (l1_batch_updates_sender, mut l1_batch_updates_receiver) = mpsc::unbounded_channel();
    let checker = ConsistencyChecker {
        event_handler: Box::new(l1_batch_updates_sender),
        ..create_mock_checker(client, pool.clone())
    };

    let (stop_sender, stop_receiver) = watch::channel(false);
    let checker_task = tokio::spawn(checker.run(stop_receiver));

    // Add new batches to the storage.
    for save_action in save_actions_mapper(&l1_batches) {
        save_action
            .apply(&mut storage, &commit_tx_hash_by_l1_batch)
            .await;
        tokio::time::sleep(Duration::from_millis(7)).await;
    }

    // Wait until all batches are checked.
    loop {
        let checked_batch = l1_batch_updates_receiver.recv().await.unwrap();
        if checked_batch == l1_batches.last().unwrap().header.number {
            break;
        }
    }

    // Send the stop signal to the checker and wait for it to stop.
    stop_sender.send_replace(true);
    checker_task.await.unwrap().unwrap();
}

#[test_casing(2, [false, true])]
#[tokio::test]
async fn checker_functions_after_snapshot_recovery(delay_batch_insertion: bool) {
    let pool = ConnectionPool::<Core>::test_pool().await;
    let mut storage = pool.connection().await.unwrap();
    storage
        .protocol_versions_dal()
        .save_protocol_version_with_tx(ProtocolVersion::default())
        .await;

    let l1_batch = create_l1_batch_with_metadata(99);

    let commit_tx_input_data = build_commit_tx_input_data(slice::from_ref(&l1_batch));
    let client = create_mock_ethereum();
    let signed_tx = client.sign_prepared_tx(
        commit_tx_input_data.clone(),
        VALIDATOR_TIMELOCK_ADDR,
        Options {
            nonce: Some(0.into()),
            ..Options::default()
        },
    );
    let signed_tx = signed_tx.unwrap();
    let commit_tx_hash = signed_tx.hash;
    client.send_raw_tx(signed_tx.raw_tx).await.unwrap();
    client
        .execute_tx(commit_tx_hash, true, 1)
        .with_logs(vec![l1_batch_commit_log(&l1_batch)]);

    let save_actions = [
        SaveAction::InsertBatch(&l1_batch),
        SaveAction::SaveMetadata(&l1_batch),
        SaveAction::InsertCommitTx(l1_batch.header.number),
    ];
    let commit_tx_hash_by_l1_batch = HashMap::from([(l1_batch.header.number, commit_tx_hash)]);

    if !delay_batch_insertion {
        for &save_action in &save_actions {
            save_action
                .apply(&mut storage, &commit_tx_hash_by_l1_batch)
                .await;
        }
    }

    let (l1_batch_updates_sender, mut l1_batch_updates_receiver) = mpsc::unbounded_channel();
    let checker = ConsistencyChecker {
        event_handler: Box::new(l1_batch_updates_sender),
        ..create_mock_checker(client, pool.clone())
    };
    let (stop_sender, stop_receiver) = watch::channel(false);
    let checker_task = tokio::spawn(checker.run(stop_receiver));

    if delay_batch_insertion {
        tokio::time::sleep(Duration::from_millis(10)).await;
        for &save_action in &save_actions {
            save_action
                .apply(&mut storage, &commit_tx_hash_by_l1_batch)
                .await;
        }
    }

    // Wait until the batch is checked.
    let checked_batch = l1_batch_updates_receiver.recv().await.unwrap();
    assert_eq!(checked_batch, l1_batch.header.number);

    stop_sender.send_replace(true);
    checker_task.await.unwrap().unwrap();
}

#[derive(Debug, Clone, Copy)]
enum IncorrectDataKind {
    MissingStatus,
    MismatchedStatus,
    NoCommitLog,
    BogusCommitLogOrigin,
    BogusSoliditySelector,
    BogusCommitDataFormat,
    MismatchedCommitDataTimestamp,
    CommitDataForAnotherBatch,
    CommitDataForPreBoojum,
}

impl IncorrectDataKind {
    const ALL: [Self; 9] = [
        Self::MissingStatus,
        Self::MismatchedStatus,
        Self::NoCommitLog,
        Self::BogusCommitLogOrigin,
        Self::BogusSoliditySelector,
        Self::BogusCommitDataFormat,
        Self::MismatchedCommitDataTimestamp,
        Self::CommitDataForAnotherBatch,
        Self::CommitDataForPreBoojum,
    ];

    async fn apply(self, client: &MockEthereum, l1_batch: &L1BatchWithMetadata) -> H256 {
        let mut log_origin = Some(DIAMOND_PROXY_ADDR);
        let (commit_tx_input_data, successful_status) = match self {
            Self::MissingStatus => {
                return H256::zero(); // Do not execute the transaction
            }
            Self::MismatchedStatus => {
                let commit_tx_input_data = build_commit_tx_input_data(slice::from_ref(l1_batch));
                (commit_tx_input_data, false)
            }
            Self::NoCommitLog => {
                log_origin = None;
                let commit_tx_input_data = build_commit_tx_input_data(slice::from_ref(l1_batch));
                (commit_tx_input_data, true)
            }
            Self::BogusCommitLogOrigin => {
                log_origin = Some(VALIDATOR_TIMELOCK_ADDR);
                let commit_tx_input_data = build_commit_tx_input_data(slice::from_ref(l1_batch));
                (commit_tx_input_data, true)
            }
            Self::BogusSoliditySelector => {
                let mut commit_tx_input_data =
                    build_commit_tx_input_data(slice::from_ref(l1_batch));
                commit_tx_input_data[..4].copy_from_slice(b"test");
                (commit_tx_input_data, true)
            }
            Self::BogusCommitDataFormat => {
                let commit_tx_input_data = build_commit_tx_input_data(slice::from_ref(l1_batch));
                let mut bogus_tx_input_data = commit_tx_input_data[..4].to_vec(); // Preserve the function selector
                bogus_tx_input_data
                    .extend_from_slice(&ethabi::encode(&[ethabi::Token::Bool(true)]));
                (bogus_tx_input_data, true)
            }
            Self::MismatchedCommitDataTimestamp => {
                let mut l1_batch = create_l1_batch_with_metadata(1);
                l1_batch.header.timestamp += 1;
                let bogus_tx_input_data = build_commit_tx_input_data(slice::from_ref(&l1_batch));
                (bogus_tx_input_data, true)
            }
            Self::CommitDataForAnotherBatch => {
                let l1_batch = create_l1_batch_with_metadata(100);
                let bogus_tx_input_data = build_commit_tx_input_data(slice::from_ref(&l1_batch));
                (bogus_tx_input_data, true)
            }
            Self::CommitDataForPreBoojum => {
                let mut l1_batch = create_l1_batch_with_metadata(1);
                l1_batch.header.protocol_version = Some(ProtocolVersionId::Version0);
                let bogus_tx_input_data = build_commit_tx_input_data(slice::from_ref(&l1_batch));
                (bogus_tx_input_data, true)
            }
        };

        let signed_tx = client.sign_prepared_tx(
            commit_tx_input_data,
            VALIDATOR_TIMELOCK_ADDR,
            Options {
                nonce: Some(0.into()),
                ..Options::default()
            },
        );
        let signed_tx = signed_tx.unwrap();
        let tx_logs = if let Some(address) = log_origin {
            vec![Log {
                address,
                ..l1_batch_commit_log(l1_batch)
            }]
        } else {
            vec![]
        };
        client.send_raw_tx(signed_tx.raw_tx).await.unwrap();
        client
            .execute_tx(signed_tx.hash, successful_status, 1)
            .with_logs(tx_logs);
        signed_tx.hash
    }
}

#[test_casing(9, Product((IncorrectDataKind::ALL, [false])))]
// ^ `snapshot_recovery = true` is tested below; we don't want to run it with all incorrect data kinds
#[tokio::test]
async fn checker_detects_incorrect_tx_data(kind: IncorrectDataKind, snapshot_recovery: bool) {
    let pool = ConnectionPool::<Core>::test_pool().await;
    let mut storage = pool.connection().await.unwrap();
    if snapshot_recovery {
        storage
            .protocol_versions_dal()
            .save_protocol_version_with_tx(ProtocolVersion::default())
            .await;
    } else {
        insert_genesis_batch(&mut storage, &GenesisParams::mock())
            .await
            .unwrap();
    }

    let l1_batch = create_l1_batch_with_metadata(if snapshot_recovery { 99 } else { 1 });
    let client = create_mock_ethereum();
    let commit_tx_hash = kind.apply(&client, &l1_batch).await;
    let commit_tx_hash_by_l1_batch = HashMap::from([(l1_batch.header.number, commit_tx_hash)]);

    let save_actions = [
        SaveAction::InsertBatch(&l1_batch),
        SaveAction::SaveMetadata(&l1_batch),
        SaveAction::InsertCommitTx(l1_batch.header.number),
    ];
    for save_action in save_actions {
        save_action
            .apply(&mut storage, &commit_tx_hash_by_l1_batch)
            .await;
    }
    drop(storage);

    let checker = create_mock_checker(client, pool);
    let (_stop_sender, stop_receiver) = watch::channel(false);
    // The checker must stop with an error.
    tokio::time::timeout(Duration::from_secs(30), checker.run(stop_receiver))
        .await
        .expect("Timed out waiting for checker to stop")
        .unwrap_err();
}

#[tokio::test]
async fn checker_detects_incorrect_tx_data_after_snapshot_recovery() {
    checker_detects_incorrect_tx_data(IncorrectDataKind::CommitDataForAnotherBatch, true).await;
}<|MERGE_RESOLUTION|>--- conflicted
+++ resolved
@@ -6,12 +6,8 @@
 use once_cell::sync::Lazy;
 use test_casing::{test_casing, Product};
 use tokio::sync::mpsc;
-<<<<<<< HEAD
 use zksync_config::GenesisConfig;
-use zksync_dal::StorageProcessor;
-=======
 use zksync_dal::Connection;
->>>>>>> b82d093a
 use zksync_eth_client::{clients::MockEthereum, Options};
 use zksync_l1_contract_interface::i_executor::structures::StoredBatchInfo;
 use zksync_types::{
@@ -366,15 +362,9 @@
 ) {
     println!("Using save_actions_mapper={mapper_name}");
 
-<<<<<<< HEAD
-    let pool = ConnectionPool::test_pool().await;
-    let mut storage = pool.access_storage().await.unwrap();
-    insert_genesis_batch(&mut storage, &GenesisParams::mock())
-=======
     let pool = ConnectionPool::<Core>::test_pool().await;
     let mut storage = pool.connection().await.unwrap();
-    ensure_genesis_state(&mut storage, L2ChainId::default(), &GenesisParams::mock())
->>>>>>> b82d093a
+    insert_genesis_batch(&mut storage, &GenesisParams::mock())
         .await
         .unwrap();
 
@@ -442,24 +432,14 @@
 ) {
     println!("Using save_actions_mapper={mapper_name}");
 
-<<<<<<< HEAD
-    let pool = ConnectionPool::test_pool().await;
-    let mut storage = pool.access_storage().await.unwrap();
+    let pool = ConnectionPool::<Core>::test_pool().await;
+    let mut storage = pool.connection().await.unwrap();
     let genesis_params = GenesisParams::load_genesis_params(GenesisConfig {
         protocol_version: PRE_BOOJUM_PROTOCOL_VERSION as u16,
         ..mock_genesis_config()
     })
     .unwrap();
     insert_genesis_batch(&mut storage, &genesis_params)
-=======
-    let pool = ConnectionPool::<Core>::test_pool().await;
-    let mut storage = pool.connection().await.unwrap();
-    let genesis_params = GenesisParams {
-        protocol_version: PRE_BOOJUM_PROTOCOL_VERSION,
-        ..GenesisParams::mock()
-    };
-    ensure_genesis_state(&mut storage, L2ChainId::default(), &genesis_params)
->>>>>>> b82d093a
         .await
         .unwrap();
     storage
