--- conflicted
+++ resolved
@@ -1,22 +1,11 @@
-<<<<<<< HEAD
-use std::{fmt, sync::Arc, time::Duration};
-=======
-use std::{collections::HashSet, fmt, time::Duration};
->>>>>>> 0764227a
+use std::{collections::HashSet, fmt, sync::Arc, time::Duration};
 
 use anyhow::Context as _;
 use serde::Serialize;
 use tokio::sync::watch;
 use zksync_contracts::PRE_BOOJUM_COMMIT_FUNCTION;
 use zksync_dal::{ConnectionPool, StorageProcessor};
-<<<<<<< HEAD
 use zksync_eth_client::{Error as L1ClientError, EthInterface};
-use zksync_health_check::{Health, HealthStatus, HealthUpdater, ReactiveHealthCheck};
-use zksync_types::{web3::ethabi, L1BatchNumber, H256};
-=======
-use zksync_eth_client::{
-    clients::QueryClient, CallFunctionArgs, Error as L1ClientError, EthInterface,
-};
 use zksync_health_check::{Health, HealthStatus, HealthUpdater, ReactiveHealthCheck};
 use zksync_l1_contract_interface::{
     i_executor::{commit::kzg::ZK_SYNC_BYTES_PER_BLOB, structures::CommitBatchInfo},
@@ -28,7 +17,6 @@
     web3::{self, ethabi},
     Address, L1BatchNumber, ProtocolVersionId, H256, U256,
 };
->>>>>>> 0764227a
 
 use crate::{
     eth_sender::l1_batch_commit_data_generator::L1BatchCommitDataGenerator,
@@ -208,13 +196,6 @@
             return Ok(None);
         }
 
-<<<<<<< HEAD
-        Ok(Some(Self {
-            is_pre_boojum,
-            l1_commit_data: l1_batch_commit_data_generator.l1_commit_batch(&l1_batch),
-            commit_tx_hash,
-        }))
-=======
         Ok(Some(this))
     }
 
@@ -257,7 +238,6 @@
              local: {local_token:?}, reference: {reference:?}"
         );
         Ok(())
->>>>>>> 0764227a
     }
 }
 
@@ -282,19 +262,11 @@
     const DEFAULT_SLEEP_INTERVAL: Duration = Duration::from_secs(5);
 
     pub fn new(
-<<<<<<< HEAD
         l1_client: Box<dyn EthInterface>,
         max_batches_to_recheck: u32,
         pool: ConnectionPool,
         l1_batch_commit_data_generator: Arc<dyn L1BatchCommitDataGenerator>,
-    ) -> Self {
-=======
-        web3_url: &str,
-        max_batches_to_recheck: u32,
-        pool: ConnectionPool,
     ) -> anyhow::Result<Self> {
-        let web3 = QueryClient::new(web3_url).context("cannot create L1 Web3 client")?;
->>>>>>> 0764227a
         let (health_check, health_updater) = ConsistencyCheckerHealthUpdater::new();
         Ok(Self {
             contract: zksync_contracts::zksync_contract(),
@@ -306,18 +278,15 @@
             l1_data_mismatch_behavior: L1DataMismatchBehavior::Log,
             pool,
             health_check,
-<<<<<<< HEAD
             l1_batch_commit_data_generator,
-        }
-=======
         })
     }
 
     pub fn with_diamond_proxy_addr(mut self, address: Address) -> Self {
         self.diamond_proxy_addr = Some(address);
         self
->>>>>>> 0764227a
-    }
+    }
+
     /// Returns health check associated with this checker.
     pub fn health_check(&self) -> &ReactiveHealthCheck {
         &self.health_check
