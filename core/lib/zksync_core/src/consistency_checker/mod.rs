--- conflicted
+++ resolved
@@ -98,16 +98,10 @@
             Some(1.into()),
             "Main node gave us a failed commit tx"
         );
-<<<<<<< HEAD
-
-        let commitments = self
-            .contract
-            .function("commitBatches")
-=======
+
         let commit_function = if block_metadata
             .header
             .protocol_version
->>>>>>> 406f2350
             .unwrap()
             .is_pre_boojum()
         {
@@ -128,11 +122,7 @@
         // the one that corresponds to the batch we're checking.
         let first_batch_number = match &commitments[0] {
             ethabi::Token::Tuple(tuple) => tuple[0].clone().into_uint().unwrap().as_usize(),
-<<<<<<< HEAD
-            _ => panic!("ABI does not match the commitBatches() function on the zkSync contract"),
-=======
             _ => panic!("ABI does not match the expected one"),
->>>>>>> 406f2350
         };
         let commitment = &commitments[batch_number.0 as usize - first_batch_number];
 
