//! This module applies updates to the ZkSyncTree, calculates metadata for sealed blocks, and
//! stores them in the DB.

use tokio::sync::watch;

use std::time::Duration;

use zksync_config::configs::{
    chain::OperationsManagerConfig,
    database::{DBConfig, MerkleTreeMode},
};
use zksync_dal::{ConnectionPool, StorageProcessor};
use zksync_health_check::{HealthUpdater, ReactiveHealthCheck};
use zksync_merkle_tree::domain::TreeMetadata;
use zksync_object_store::ObjectStoreFactory;
use zksync_types::{
    block::L1BatchHeader,
    commitment::{L1BatchCommitment, L1BatchMetadata},
    H256,
};

mod helpers;
mod metrics;
#[cfg(test)]
pub(crate) mod tests;
mod updater;

pub(crate) use self::helpers::{AsyncTreeReader, L1BatchWithLogs, MerkleTreeInfo};
use self::{
    helpers::Delayer,
    metrics::{TreeUpdateStage, METRICS},
    updater::TreeUpdater,
};
use crate::gas_tracker::commit_gas_count_for_l1_batch;

/// Part of [`MetadataCalculator`] related to the operation mode of the Merkle tree.
#[derive(Debug, Clone, Copy)]
pub enum MetadataCalculatorModeConfig<'a> {
    /// In this mode, `MetadataCalculator` computes Merkle tree root hashes and some auxiliary information
    /// for L1 batches, but not witness inputs.
    Lightweight,
    /// In this mode, `MetadataCalculator` will compute witness inputs for all storage operations
    /// and put them into the object store as provided by `store_factory` (e.g., GCS).
    Full {
        store_factory: &'a ObjectStoreFactory,
    },
}

impl MetadataCalculatorModeConfig<'_> {
    fn to_mode(self) -> MerkleTreeMode {
        if matches!(self, Self::Full { .. }) {
            MerkleTreeMode::Full
        } else {
            MerkleTreeMode::Lightweight
        }
    }
}

/// Configuration of [`MetadataCalculator`].
#[derive(Debug)]
pub struct MetadataCalculatorConfig<'a> {
    /// Filesystem path to the RocksDB instance that stores the tree.
    pub db_path: &'a str,
    /// Configuration of the Merkle tree mode.
    pub mode: MetadataCalculatorModeConfig<'a>,
    /// Interval between polling Postgres for updates if no progress was made by the tree.
    pub delay_interval: Duration,
    /// Maximum number of L1 batches to get from Postgres on a single update iteration.
    pub max_l1_batches_per_iter: usize,
    /// Chunk size for multi-get operations. Can speed up loading data for the Merkle tree on some environments,
    /// but the effects vary wildly depending on the setup (e.g., the filesystem used).
    pub multi_get_chunk_size: usize,
    /// Capacity of RocksDB block cache in bytes. Reasonable values range from ~100 MB to several GB.
    pub block_cache_capacity: usize,
}

impl<'a> MetadataCalculatorConfig<'a> {
    pub(crate) fn for_main_node(
        db_config: &'a DBConfig,
        operation_config: &'a OperationsManagerConfig,
        mode: MetadataCalculatorModeConfig<'a>,
    ) -> Self {
        Self {
            db_path: &db_config.merkle_tree.path,
            mode,
            delay_interval: operation_config.delay_interval(),
            max_l1_batches_per_iter: db_config.merkle_tree.max_l1_batches_per_iter,
            multi_get_chunk_size: db_config.merkle_tree.multi_get_chunk_size,
            block_cache_capacity: db_config.merkle_tree.block_cache_size(),
        }
    }
}

#[derive(Debug)]
pub struct MetadataCalculator {
    updater: TreeUpdater,
    delayer: Delayer,
    health_updater: HealthUpdater,
}

impl MetadataCalculator {
    /// Creates a calculator with the specified `config`.
    pub async fn new(config: &MetadataCalculatorConfig<'_>) -> Self {
        // TODO (SMA-1726): restore the tree from backup if appropriate

        let mode = config.mode.to_mode();
        let object_store = match config.mode {
            MetadataCalculatorModeConfig::Full { store_factory } => {
                Some(store_factory.create_store().await)
            }
            MetadataCalculatorModeConfig::Lightweight => None,
        };
        let updater = TreeUpdater::new(mode, config, object_store).await;

        let (_, health_updater) = ReactiveHealthCheck::new("tree");
        Self {
            updater,
            delayer: Delayer::new(config.delay_interval),
            health_updater,
        }
    }

    /// Returns a health check for this calculator.
    pub fn tree_health_check(&self) -> ReactiveHealthCheck {
        self.health_updater.subscribe()
    }

    /// Returns a reference to the tree reader.
    pub(crate) fn tree_reader(&self) -> AsyncTreeReader {
        self.updater.tree().reader()
    }

    pub async fn run(
        self,
        pool: ConnectionPool,
        prover_pool: ConnectionPool,
        stop_receiver: watch::Receiver<bool>,
    ) -> anyhow::Result<()> {
        self.updater
            .loop_updating_tree(
                self.delayer,
                &pool,
                &prover_pool,
                stop_receiver,
                self.health_updater,
            )
            .await
    }

    /// This is used to improve L1 gas estimation for the commit operation. The estimations are computed
    /// in the State Keeper, where storage writes aren't yet deduplicated, whereas L1 batch metadata
    /// contains deduplicated storage writes.
    async fn reestimate_l1_batch_commit_gas(
        storage: &mut StorageProcessor<'_>,
        header: &L1BatchHeader,
        metadata: &L1BatchMetadata,
    ) {
        let estimate_latency = METRICS.start_stage(TreeUpdateStage::ReestimateGasCost);
        let unsorted_factory_deps = storage
            .blocks_dal()
            .get_l1_batch_factory_deps(header.number)
            .await
            .unwrap();
        let commit_gas_cost =
            commit_gas_count_for_l1_batch(header, &unsorted_factory_deps, metadata);
        storage
            .blocks_dal()
            .update_predicted_l1_batch_commit_gas(header.number, commit_gas_cost)
            .await
            .unwrap();
        estimate_latency.observe();
    }

    fn build_l1_batch_metadata(
        tree_metadata: TreeMetadata,
        header: &L1BatchHeader,
        events_queue_commitment: Option<H256>,
        bootloader_initial_content_commitment: Option<H256>,
    ) -> L1BatchMetadata {
        let merkle_root_hash = tree_metadata.root_hash;

        let commitment = L1BatchCommitment::new(
            header.l2_to_l1_logs.clone(),
            tree_metadata.rollup_last_leaf_index,
            merkle_root_hash,
            tree_metadata.initial_writes,
            tree_metadata.repeated_writes,
            header.base_system_contracts_hashes.bootloader,
            header.base_system_contracts_hashes.default_aa,
            header.system_logs.clone(),
            tree_metadata.state_diffs,
            header
                .bootloader_initial_content_commitment
                .unwrap_or_default(),
            header.events_queue_commitment.unwrap_or_default(),
        );
        let commitment_hash = commitment.hash();
        tracing::trace!("L1 batch commitment: {commitment:?}");

        let metadata = L1BatchMetadata {
            root_hash: merkle_root_hash,
            rollup_last_leaf_index: tree_metadata.rollup_last_leaf_index,
            merkle_root_hash,
            initial_writes_compressed: commitment.initial_writes_compressed().to_vec(),
            repeated_writes_compressed: commitment.repeated_writes_compressed().to_vec(),
            commitment: commitment_hash.commitment,
            l2_l1_messages_compressed: commitment.system_logs_compressed().to_vec(),
            l2_l1_merkle_root: commitment.l2_l1_logs_merkle_root(),
            block_meta_params: commitment.meta_parameters(),
            aux_data_hash: commitment_hash.aux_output,
            meta_parameters_hash: commitment_hash.meta_parameters,
            pass_through_data_hash: commitment_hash.pass_through_data,
<<<<<<< HEAD
            state_diffs_compressed: commitment.state_diffs_compressed().to_vec(),
=======
            events_queue_commitment,
            bootloader_initial_content_commitment,
>>>>>>> 4010c7ea
        };

        tracing::trace!("L1 batch metadata: {metadata:?}");
        metadata
    }

    // TODO (SMA-1726): Integrate tree backup mode
}<|MERGE_RESOLUTION|>--- conflicted
+++ resolved
@@ -189,10 +189,8 @@
             header.base_system_contracts_hashes.default_aa,
             header.system_logs.clone(),
             tree_metadata.state_diffs,
-            header
-                .bootloader_initial_content_commitment
-                .unwrap_or_default(),
-            header.events_queue_commitment.unwrap_or_default(),
+            bootloader_initial_content_commitment.unwrap_or_default(),
+            events_queue_commitment.unwrap_or_default(),
         );
         let commitment_hash = commitment.hash();
         tracing::trace!("L1 batch commitment: {commitment:?}");
@@ -210,12 +208,9 @@
             aux_data_hash: commitment_hash.aux_output,
             meta_parameters_hash: commitment_hash.meta_parameters,
             pass_through_data_hash: commitment_hash.pass_through_data,
-<<<<<<< HEAD
             state_diffs_compressed: commitment.state_diffs_compressed().to_vec(),
-=======
             events_queue_commitment,
             bootloader_initial_content_commitment,
->>>>>>> 4010c7ea
         };
 
         tracing::trace!("L1 batch metadata: {metadata:?}");
