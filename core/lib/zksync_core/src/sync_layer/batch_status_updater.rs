use chrono::{DateTime, Utc};
use tokio::sync::watch::Receiver;
use zksync_server_dal::ServerStorageProcessor;

use std::time::Duration;

use zksync_db_connection::ConnectionPool;
use zksync_types::{
    aggregated_operations::AggregatedActionType, api::BlockDetails, L1BatchNumber, MiniblockNumber,
    H256,
};
use zksync_web3_decl::{
    jsonrpsee::http_client::{HttpClient, HttpClientBuilder},
    namespaces::ZksNamespaceClient,
    RpcResult,
};

use super::metrics::{FetchStage, L1BatchStage, FETCHER_METRICS};
use crate::metrics::EN_METRICS;

/// Represents a change in the batch status.
/// It may be a batch being committed, proven or executed.
#[derive(Debug)]
pub(crate) struct BatchStatusChange {
    pub(crate) number: L1BatchNumber,
    pub(crate) l1_tx_hash: H256,
    pub(crate) happened_at: DateTime<Utc>,
}

#[derive(Debug, Default)]
struct StatusChanges {
    commit: Vec<BatchStatusChange>,
    prove: Vec<BatchStatusChange>,
    execute: Vec<BatchStatusChange>,
}

impl StatusChanges {
    fn new() -> Self {
        Self::default()
    }

    /// Returns true if there are no status changes.
    fn is_empty(&self) -> bool {
        self.commit.is_empty() && self.prove.is_empty() && self.execute.is_empty()
    }
}

/// Module responsible for fetching the batch status changes, i.e. one that monitors whether the
/// locally applied batch was committed, proven or executed on L1.
///
/// In essence, it keeps track of the last batch number per status, and periodically polls the main
/// node on these batches in order to see whether the status has changed. If some changes were picked up,
/// the module updates the database to mirror the state observable from the main node.
#[derive(Debug)]
pub struct BatchStatusUpdater {
    client: HttpClient,
    pool: ConnectionPool,

    last_executed_l1_batch: L1BatchNumber,
    last_proven_l1_batch: L1BatchNumber,
    last_committed_l1_batch: L1BatchNumber,
}

impl BatchStatusUpdater {
    pub async fn new(main_node_url: &str, pool: ConnectionPool) -> Self {
        let client = HttpClientBuilder::default()
            .build(main_node_url)
            .expect("Unable to create a main node client");

        let mut storage = pool
            .access_storage_tagged::<ServerStorageProcessor>("sync_layer")
            .await
            .unwrap();
        let last_executed_l1_batch = storage
            .blocks_dal()
            .get_number_of_last_l1_batch_executed_on_eth()
            .await
            .unwrap()
            .unwrap_or_default();
        let last_proven_l1_batch = storage
            .blocks_dal()
            .get_number_of_last_l1_batch_proven_on_eth()
            .await
            .unwrap()
            .unwrap_or_default();
        let last_committed_l1_batch = storage
            .blocks_dal()
            .get_number_of_last_l1_batch_committed_on_eth()
            .await
            .unwrap()
            .unwrap_or_default();
        drop(storage);

        Self {
            client,
            pool,

            last_committed_l1_batch,
            last_proven_l1_batch,
            last_executed_l1_batch,
        }
    }

    pub async fn run(mut self, stop_receiver: Receiver<bool>) -> anyhow::Result<()> {
        loop {
            if *stop_receiver.borrow() {
                tracing::info!("Stop signal received, exiting the batch status updater routine");
                return Ok(());
            }
            // Status changes are created externally, so that even if we will receive a network error
            // while requesting the changes, we will be able to process what we already fetched.
            let mut status_changes = StatusChanges::new();
            if let Err(err) = self.get_status_changes(&mut status_changes).await {
                tracing::warn!("Failed to get status changes from the database: {err}");
            };

            if status_changes.is_empty() {
                const DELAY_INTERVAL: Duration = Duration::from_secs(5);
                tokio::time::sleep(DELAY_INTERVAL).await;
                continue;
            }

            self.apply_status_changes(status_changes).await;
        }
    }

    /// Goes through the already fetched batches trying to update their statuses.
    /// Returns a collection of the status updates grouped by the operation type.
    ///
    /// Fetched changes are capped by the last locally applied batch number, so
    /// it's safe to assume that every status change can safely be applied (no status
    /// changes "from the future").
    async fn get_status_changes(&self, status_changes: &mut StatusChanges) -> RpcResult<()> {
        let total_latency = EN_METRICS.update_batch_statuses.start();
        let last_sealed_batch = self
            .pool
            .access_storage_tagged::<ServerStorageProcessor>("sync_layer")
            .await
            .unwrap()
            .blocks_dal()
            .get_newest_l1_batch_header()
            .await
            .unwrap()
            .number;

        let mut last_committed_l1_batch = self.last_committed_l1_batch;
        let mut last_proven_l1_batch = self.last_proven_l1_batch;
        let mut last_executed_l1_batch = self.last_executed_l1_batch;

        let mut batch = last_executed_l1_batch.next();
        // In this loop we try to progress on the batch statuses, utilizing the same request to the node to potentially
        // update all three statuses (e.g. if the node is still syncing), but also skipping the gaps in the statuses
        // (e.g. if the last executed batch is 10, but the last proven is 20, we don't need to check the batches 11-19).
        while batch <= last_sealed_batch {
            // While we may receive `None` for the `self.current_l1_batch`, it's OK: open batch is guaranteed to not
            // be sent to L1.
            let request_latency = FETCHER_METRICS.requests[&FetchStage::GetMiniblockRange].start();
            let Some((start_miniblock, _)) = self.client.get_miniblock_range(batch).await? else {
                return Ok(());
            };
            request_latency.observe();

            // We could've used any miniblock from the range, all of them share the same info.
            let request_latency = FETCHER_METRICS.requests[&FetchStage::GetBlockDetails].start();
            let Some(batch_info) = self
                .client
                .get_block_details(MiniblockNumber(start_miniblock.as_u32()))
                .await?
            else {
                // We cannot recover from an external API inconsistency.
                panic!(
                    "Node API is inconsistent: miniblock {} was reported to be a part of {} L1 batch, \
                    but API has no information about this miniblock", start_miniblock, batch
                );
            };
            request_latency.observe();

            Self::update_committed_batch(status_changes, &batch_info, &mut last_committed_l1_batch);
            Self::update_proven_batch(status_changes, &batch_info, &mut last_proven_l1_batch);
            Self::update_executed_batch(status_changes, &batch_info, &mut last_executed_l1_batch);

            // Check whether we can skip a part of the range.
            if batch_info.base.commit_tx_hash.is_none() {
                // No committed batches after this one.
                break;
            } else if batch_info.base.prove_tx_hash.is_none() && batch < last_committed_l1_batch {
                // The interval between this batch and the last committed one is not proven.
                batch = last_committed_l1_batch.next();
            } else if batch_info.base.executed_at.is_none() && batch < last_proven_l1_batch {
                // The interval between this batch and the last proven one is not executed.
                batch = last_proven_l1_batch.next();
            } else {
                batch += 1;
            }
        }

        total_latency.observe();
        Ok(())
    }

    fn update_committed_batch(
        status_changes: &mut StatusChanges,
        batch_info: &BlockDetails,
        last_committed_l1_batch: &mut L1BatchNumber,
    ) {
        if batch_info.base.commit_tx_hash.is_some()
            && batch_info.l1_batch_number == last_committed_l1_batch.next()
        {
            assert!(
                batch_info.base.committed_at.is_some(),
                "Malformed API response: batch is committed, but has no commit timestamp"
            );
            status_changes.commit.push(BatchStatusChange {
                number: batch_info.l1_batch_number,
                l1_tx_hash: batch_info.base.commit_tx_hash.unwrap(),
                happened_at: batch_info.base.committed_at.unwrap(),
            });
            tracing::info!("Batch {}: committed", batch_info.l1_batch_number);
            FETCHER_METRICS.l1_batch[&L1BatchStage::Committed]
                .set(batch_info.l1_batch_number.0.into());
            *last_committed_l1_batch += 1;
        }
    }

    fn update_proven_batch(
        status_changes: &mut StatusChanges,
        batch_info: &BlockDetails,
        last_proven_l1_batch: &mut L1BatchNumber,
    ) {
        if batch_info.base.prove_tx_hash.is_some()
            && batch_info.l1_batch_number == last_proven_l1_batch.next()
        {
            assert!(
                batch_info.base.proven_at.is_some(),
                "Malformed API response: batch is proven, but has no prove timestamp"
            );
            status_changes.prove.push(BatchStatusChange {
                number: batch_info.l1_batch_number,
                l1_tx_hash: batch_info.base.prove_tx_hash.unwrap(),
                happened_at: batch_info.base.proven_at.unwrap(),
            });
            tracing::info!("Batch {}: proven", batch_info.l1_batch_number);
            FETCHER_METRICS.l1_batch[&L1BatchStage::Proven]
                .set(batch_info.l1_batch_number.0.into());
            *last_proven_l1_batch += 1;
        }
    }

    fn update_executed_batch(
        status_changes: &mut StatusChanges,
        batch_info: &BlockDetails,
        last_executed_l1_batch: &mut L1BatchNumber,
    ) {
        if batch_info.base.execute_tx_hash.is_some()
            && batch_info.l1_batch_number == last_executed_l1_batch.next()
        {
            assert!(
                batch_info.base.executed_at.is_some(),
                "Malformed API response: batch is executed, but has no execute timestamp"
            );
            status_changes.execute.push(BatchStatusChange {
                number: batch_info.l1_batch_number,
                l1_tx_hash: batch_info.base.execute_tx_hash.unwrap(),
                happened_at: batch_info.base.executed_at.unwrap(),
            });
            tracing::info!("Batch {}: executed", batch_info.l1_batch_number);
            FETCHER_METRICS.l1_batch[&L1BatchStage::Executed]
                .set(batch_info.l1_batch_number.0.into());
            *last_executed_l1_batch += 1;
        }
    }

    /// Inserts the provided status changes into the database.
    /// The status changes are applied to the database by inserting bogus confirmed transactions (with
    /// some fields missing/substituted) only to satisfy API needs; this component doesn't expect the updated
    /// tables to be ever accessed by the `eth_sender` module.
    async fn apply_status_changes(&mut self, changes: StatusChanges) {
        let total_latency = EN_METRICS.batch_status_updater_loop_iteration.start();
<<<<<<< HEAD
        let mut storage = self
            .pool
            .access_storage_tagged::<ServerStorageProcessor>("sync_layer")
            .await
            .unwrap();
=======
        let mut connection = self.pool.access_storage_tagged("sync_layer").await.unwrap();

        let mut transaction = connection.start_transaction().await.unwrap();

        let last_sealed_batch = transaction
            .blocks_dal()
            .get_newest_l1_batch_header()
            .await
            .unwrap()
            .number;
>>>>>>> c5943230

        for change in changes.commit.into_iter() {
            tracing::info!(
                "Commit status change: number {}, hash {}, happened at {}",
                change.number,
                change.l1_tx_hash,
                change.happened_at
            );

            assert!(
                change.number <= last_sealed_batch,
                "Incorrect update state: unknown batch marked as committed"
            );

            transaction
                .eth_sender_dal()
                .insert_bogus_confirmed_eth_tx(
                    change.number,
                    AggregatedActionType::Commit,
                    change.l1_tx_hash,
                    change.happened_at,
                )
                .await
                .unwrap();
            self.last_committed_l1_batch = change.number;
        }
        for change in changes.prove.into_iter() {
            tracing::info!(
                "Prove status change: number {}, hash {}, happened at {}",
                change.number,
                change.l1_tx_hash,
                change.happened_at
            );

            assert!(
                change.number <= self.last_committed_l1_batch,
                "Incorrect update state: proven batch must be committed"
            );

            transaction
                .eth_sender_dal()
                .insert_bogus_confirmed_eth_tx(
                    change.number,
                    AggregatedActionType::PublishProofOnchain,
                    change.l1_tx_hash,
                    change.happened_at,
                )
                .await
                .unwrap();
            self.last_proven_l1_batch = change.number;
        }
        for change in changes.execute.into_iter() {
            tracing::info!(
                "Execute status change: number {}, hash {}, happened at {}",
                change.number,
                change.l1_tx_hash,
                change.happened_at
            );

            assert!(
                change.number <= self.last_proven_l1_batch,
                "Incorrect update state: executed batch must be proven"
            );

            transaction
                .eth_sender_dal()
                .insert_bogus_confirmed_eth_tx(
                    change.number,
                    AggregatedActionType::Execute,
                    change.l1_tx_hash,
                    change.happened_at,
                )
                .await
                .unwrap();
            self.last_executed_l1_batch = change.number;
        }

        transaction.commit().await.unwrap();

        total_latency.observe();
    }
}<|MERGE_RESOLUTION|>--- conflicted
+++ resolved
@@ -276,14 +276,11 @@
     /// tables to be ever accessed by the `eth_sender` module.
     async fn apply_status_changes(&mut self, changes: StatusChanges) {
         let total_latency = EN_METRICS.batch_status_updater_loop_iteration.start();
-<<<<<<< HEAD
-        let mut storage = self
+        let mut connection = self
             .pool
             .access_storage_tagged::<ServerStorageProcessor>("sync_layer")
             .await
             .unwrap();
-=======
-        let mut connection = self.pool.access_storage_tagged("sync_layer").await.unwrap();
 
         let mut transaction = connection.start_transaction().await.unwrap();
 
@@ -293,7 +290,6 @@
             .await
             .unwrap()
             .number;
->>>>>>> c5943230
 
         for change in changes.commit.into_iter() {
             tracing::info!(
