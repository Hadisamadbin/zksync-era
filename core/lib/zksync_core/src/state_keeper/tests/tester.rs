use std::{
    collections::{HashMap, HashSet, VecDeque},
    convert::TryInto,
    fmt,
    sync::Arc,
    time::{Duration, Instant},
};

use async_trait::async_trait;
use multivm::{
    interface::{
        ExecutionResult, FinishedL1Batch, L1BatchEnv, L2BlockEnv, SystemEnv, TxExecutionMode,
        VmExecutionResultAndLogs,
    },
    vm_latest::constants::BLOCK_GAS_LIMIT,
};
use tokio::sync::{mpsc, watch};
use zksync_types::{
    block::MiniblockExecutionData, fee_model::BatchFeeInput, protocol_version::ProtocolUpgradeTx,
    witness_block_state::WitnessBlockState, Address, L1BatchNumber, L2ChainId, MiniblockNumber,
    ProtocolVersionId, Transaction, H256,
};

use crate::{
    state_keeper::{
        batch_executor::{BatchExecutor, BatchExecutorHandle, Command, TxExecutionResult},
        io::{MiniblockParams, PendingBatchData, StateKeeperIO},
        seal_criteria::{IoSealCriteria, SequencerSealer},
        tests::{default_l1_batch_env, default_vm_block_result, BASE_SYSTEM_CONTRACTS},
        types::ExecutionMetricsForCriteria,
        updates::UpdatesManager,
        ZkSyncStateKeeper,
    },
    utils::testonly::create_l2_transaction,
};

const FEE_ACCOUNT: Address = Address::repeat_byte(0x11);

/// Main entry for writing tests for the state keeper.
/// Represents a planned sequence of actions that would happen with the state keeper.
/// We defined a scenario by telling *exactly* what we expect to happen, and then launch the state keeper.
/// While state keeper progresses over the planned transactions, `TestScenario` makes sure that every action happens
/// according to the scenario.
///
/// Every action requires a description: since in most scenarios there will be a lot of similar actions (e.g. `next_tx`
/// or `seal_miniblock`) it helps to see which action *exactly* caused a test failure. It's recommended to write
/// descriptions that are not only unique, but also will explain *why* we expected this action to happen. This way,
/// it would be easier for developer to find the problem.
///
/// See any test in the `mod.rs` file to get a visual example.
pub(crate) struct TestScenario {
    actions: VecDeque<ScenarioItem>,
    pending_batch: Option<PendingBatchData>,
    l1_batch_seal_fn: Box<SealFn>,
    miniblock_seal_fn: Box<SealFn>,
}

type SealFn = dyn FnMut(&UpdatesManager) -> bool + Send;

impl fmt::Debug for TestScenario {
    fn fmt(&self, formatter: &mut fmt::Formatter<'_>) -> fmt::Result {
        formatter
            .debug_struct("TestScenario")
            .field("actions", &self.actions)
            .field("pending_batch", &self.pending_batch)
            .finish_non_exhaustive()
    }
}

impl TestScenario {
    pub(crate) fn new() -> Self {
        Self {
            actions: VecDeque::new(),
            pending_batch: None,
            l1_batch_seal_fn: Box::new(|_| false),
            miniblock_seal_fn: Box::new(|_| false),
        }
    }

    /// Adds a pending batch data that would be fed into the state keeper.
    /// Note that during processing pending batch, state keeper do *not* call `seal_miniblock` method on the IO (since
    /// it only recovers the temporary state).
    pub(crate) fn load_pending_batch(mut self, pending_batch: PendingBatchData) -> Self {
        self.pending_batch = Some(pending_batch);
        self
    }

    /// Configures scenario to repeatedly return `None` to tx requests until the next action from the scenario happens.
    pub(crate) fn no_txs_until_next_action(mut self, description: &'static str) -> Self {
        self.actions
            .push_back(ScenarioItem::NoTxsUntilNextAction(description));
        self
    }

    /// Increments protocol version returned by IO.
    pub(crate) fn increment_protocol_version(mut self, description: &'static str) -> Self {
        self.actions
            .push_back(ScenarioItem::IncrementProtocolVersion(description));
        self
    }

    /// Expect the state keeper to request a transaction from IO.
    /// Adds both a transaction and an outcome of this transaction (that would be returned to the state keeper from the
    /// batch executor).
    pub(crate) fn next_tx(
        mut self,
        description: &'static str,
        tx: Transaction,
        result: TxExecutionResult,
    ) -> Self {
        self.actions
            .push_back(ScenarioItem::Tx(description, tx, result));
        self
    }

    /// Expect the state keeper to rollback the transaction (i.e. return to the mempool).
    pub(crate) fn tx_rollback(mut self, description: &'static str, tx: Transaction) -> Self {
        self.actions
            .push_back(ScenarioItem::Rollback(description, tx));
        self
    }

    /// Expect the state keeper to reject the transaction.
    /// `err` argument is an optional substring of the expected error message. If `None` is provided, any rejection
    /// would work. If `Some` is provided, rejection reason would be checked against the provided substring.
    pub(crate) fn tx_rejected(
        mut self,
        description: &'static str,
        tx: Transaction,
        err: Option<String>,
    ) -> Self {
        self.actions
            .push_back(ScenarioItem::Reject(description, tx, err));
        self
    }

    /// Expects the miniblock to be sealed.
    pub(crate) fn miniblock_sealed(mut self, description: &'static str) -> Self {
        self.actions
            .push_back(ScenarioItem::MiniblockSeal(description, None));
        self
    }

    /// Expects the miniblock to be sealed.
    /// Accepts a function that would be given access to the received miniblock seal params, which can implement
    /// additional assertions on the sealed miniblock.
    pub(crate) fn miniblock_sealed_with<F: FnOnce(&UpdatesManager) + Send + 'static>(
        mut self,
        description: &'static str,
        f: F,
    ) -> Self {
        self.actions
            .push_back(ScenarioItem::MiniblockSeal(description, Some(Box::new(f))));
        self
    }

    /// Expects the batch to be sealed.
    pub(crate) fn batch_sealed(mut self, description: &'static str) -> Self {
        self.actions
            .push_back(ScenarioItem::BatchSeal(description, None));
        self
    }

    /// Expects the batch to be sealed.
    /// Accepts a function that would be given access to the received batch seal params, which can implement
    /// additional assertions on the sealed batch.
    pub(crate) fn batch_sealed_with<F>(mut self, description: &'static str, f: F) -> Self
    where
        F: FnOnce(&VmExecutionResultAndLogs, &UpdatesManager, &L1BatchEnv) + Send + 'static,
    {
        self.actions
            .push_back(ScenarioItem::BatchSeal(description, Some(Box::new(f))));
        self
    }

    pub(crate) fn seal_l1_batch_when<F>(mut self, seal_fn: F) -> Self
    where
        F: FnMut(&UpdatesManager) -> bool + Send + 'static,
    {
        self.l1_batch_seal_fn = Box::new(seal_fn);
        self
    }

    pub(crate) fn seal_miniblock_when<F>(mut self, seal_fn: F) -> Self
    where
        F: FnMut(&UpdatesManager) -> bool + Send + 'static,
    {
        self.miniblock_seal_fn = Box::new(seal_fn);
        self
    }

    /// Launches the test.
    /// Provided `SealManager` is expected to be externally configured to adhere the written scenario logic.
    pub(crate) async fn run(self, sealer: SequencerSealer) {
        assert!(!self.actions.is_empty(), "Test scenario can't be empty");

        let batch_executor_base = TestBatchExecutorBuilder::new(&self);
        let (stop_sender, stop_receiver) = watch::channel(false);
        let io = TestIO::new(stop_sender, self);
        let sk = ZkSyncStateKeeper::new(
            stop_receiver,
            Box::new(io),
            Box::new(batch_executor_base),
<<<<<<< HEAD
            Box::new(sealer),
            Box::new(None),
=======
            Arc::new(sealer),
>>>>>>> 2998fa5f
        );
        let sk_thread = tokio::spawn(sk.run());

        // We must assume that *theoretically* state keeper may ignore the stop signal from IO once scenario is
        // completed, so we spawn it in a separate thread to not get test stuck.
        let hard_timeout = Duration::from_secs(60);
        let poll_interval = Duration::from_millis(50);
        let start = Instant::now();
        while start.elapsed() <= hard_timeout {
            if sk_thread.is_finished() {
                sk_thread
                    .await
                    .unwrap_or_else(|_| panic!("State keeper thread panicked"))
                    .unwrap();
                return;
            }
            tokio::time::sleep(poll_interval).await;
        }
        panic!("State keeper test did not exit until the hard timeout, probably it got stuck");
    }
}

/// Creates a random transaction. Provided tx number would be used as a transaction hash,
/// so it's easier to understand which transaction caused test to fail.
pub(crate) fn random_tx(tx_number: u64) -> Transaction {
    let mut tx = create_l2_transaction(10, 100);
    // Set the `tx_number` as tx hash so if transaction causes problems,
    // it'll be easier to understand which one.
    tx.set_input(H256::random().0.to_vec(), H256::from_low_u64_be(tx_number));
    tx.into()
}

/// Creates a random protocol upgrade transaction. Provided tx number would be used as a transaction hash,
/// so it's easier to understand which transaction caused test to fail.
pub(crate) fn random_upgrade_tx(tx_number: u64) -> ProtocolUpgradeTx {
    let mut tx = ProtocolUpgradeTx {
        execute: Default::default(),
        common_data: Default::default(),
        received_timestamp_ms: 0,
    };
    tx.common_data.canonical_tx_hash = H256::from_low_u64_be(tx_number);
    tx
}

/// Creates a `TxExecutionResult` object denoting a successful tx execution.
pub(crate) fn successful_exec() -> TxExecutionResult {
    TxExecutionResult::Success {
        tx_result: Box::new(VmExecutionResultAndLogs {
            result: ExecutionResult::Success { output: vec![] },
            logs: Default::default(),
            statistics: Default::default(),
            refunds: Default::default(),
        }),
        tx_metrics: Box::new(ExecutionMetricsForCriteria {
            l1_gas: Default::default(),
            execution_metrics: Default::default(),
        }),
        bootloader_dry_run_metrics: Box::new(ExecutionMetricsForCriteria {
            l1_gas: Default::default(),
            execution_metrics: Default::default(),
        }),
        bootloader_dry_run_result: Box::new(VmExecutionResultAndLogs {
            result: ExecutionResult::Success { output: vec![] },
            logs: Default::default(),
            statistics: Default::default(),
            refunds: Default::default(),
        }),
        compressed_bytecodes: vec![],
        call_tracer_result: vec![],
        gas_remaining: Default::default(),
    }
}

/// Creates a `TxExecutionResult` object denoting a successful tx execution with the given execution metrics.
pub(crate) fn successful_exec_with_metrics(
    tx_metrics: ExecutionMetricsForCriteria,
) -> TxExecutionResult {
    TxExecutionResult::Success {
        tx_result: Box::new(VmExecutionResultAndLogs {
            result: ExecutionResult::Success { output: vec![] },
            logs: Default::default(),
            statistics: Default::default(),
            refunds: Default::default(),
        }),
        tx_metrics: Box::new(tx_metrics),
        bootloader_dry_run_metrics: Box::new(ExecutionMetricsForCriteria {
            l1_gas: Default::default(),
            execution_metrics: Default::default(),
        }),
        bootloader_dry_run_result: Box::new(VmExecutionResultAndLogs {
            result: ExecutionResult::Success { output: vec![] },
            logs: Default::default(),
            statistics: Default::default(),
            refunds: Default::default(),
        }),
        compressed_bytecodes: vec![],
        call_tracer_result: vec![],
        gas_remaining: Default::default(),
    }
}

/// Creates a `TxExecutionResult` object denoting a tx that was rejected.
pub(crate) fn rejected_exec() -> TxExecutionResult {
    TxExecutionResult::RejectedByVm {
        reason: multivm::interface::Halt::InnerTxError,
    }
}

/// Creates a `TxExecutionResult` object denoting a transaction that was executed, but caused a bootloader tip out of
/// gas error.
pub(crate) fn bootloader_tip_out_of_gas() -> TxExecutionResult {
    TxExecutionResult::BootloaderOutOfGasForBlockTip
}

/// Creates a mock `PendingBatchData` object containing the provided sequence of miniblocks.
pub(crate) fn pending_batch_data(
    pending_miniblocks: Vec<MiniblockExecutionData>,
) -> PendingBatchData {
    PendingBatchData {
        l1_batch_env: default_l1_batch_env(1, 1, FEE_ACCOUNT),
        system_env: SystemEnv {
            zk_porter_available: false,
            version: ProtocolVersionId::latest(),
            base_system_smart_contracts: BASE_SYSTEM_CONTRACTS.clone(),
            gas_limit: BLOCK_GAS_LIMIT,
            execution_mode: TxExecutionMode::VerifyExecute,
            default_validation_computational_gas_limit: BLOCK_GAS_LIMIT,
            chain_id: L2ChainId::from(270),
        },
        pending_miniblocks,
    }
}

#[allow(clippy::type_complexity, clippy::large_enum_variant)] // It's OK for tests.
enum ScenarioItem {
    /// Configures scenario to repeatedly return `None` to tx requests until the next action from the scenario happens.
    NoTxsUntilNextAction(&'static str),
    /// Increments protocol version in IO state.
    IncrementProtocolVersion(&'static str),
    Tx(&'static str, Transaction, TxExecutionResult),
    Rollback(&'static str, Transaction),
    Reject(&'static str, Transaction, Option<String>),
    MiniblockSeal(
        &'static str,
        Option<Box<dyn FnOnce(&UpdatesManager) + Send>>,
    ),
    BatchSeal(
        &'static str,
        Option<Box<dyn FnOnce(&VmExecutionResultAndLogs, &UpdatesManager, &L1BatchEnv) + Send>>,
    ),
}

impl std::fmt::Debug for ScenarioItem {
    fn fmt(&self, f: &mut std::fmt::Formatter<'_>) -> std::fmt::Result {
        match self {
            Self::NoTxsUntilNextAction(descr) => {
                f.debug_tuple("NoTxsUntilNextAction").field(descr).finish()
            }
            Self::IncrementProtocolVersion(descr) => f
                .debug_tuple("IncrementProtocolVersion")
                .field(descr)
                .finish(),
            Self::Tx(descr, tx, result) => f
                .debug_tuple("Tx")
                .field(descr)
                .field(tx)
                .field(result)
                .finish(),
            Self::Rollback(descr, tx) => f.debug_tuple("Rollback").field(descr).field(tx).finish(),
            Self::Reject(descr, tx, err) => f
                .debug_tuple("Reject")
                .field(descr)
                .field(tx)
                .field(err)
                .finish(),
            Self::MiniblockSeal(descr, _) => f.debug_tuple("MiniblockSeal").field(descr).finish(),
            Self::BatchSeal(descr, _) => f.debug_tuple("BatchSeal").field(descr).finish(),
        }
    }
}

type ExpectedTransactions = VecDeque<HashMap<H256, VecDeque<TxExecutionResult>>>;

#[derive(Debug, Default)]
pub(crate) struct TestBatchExecutorBuilder {
    /// Sequence of known transaction execution results per batch.
    /// We need to store txs for each batch separately, since the same transaction
    /// can be executed in several batches (e.g. after an `ExcludeAndSeal` rollback).
    /// When initializing each batch, we will `pop_front` known txs for the corresponding executor.
    txs: ExpectedTransactions,
    /// Set of transactions that would be rolled back at least once.
    rollback_set: HashSet<H256>,
}

impl TestBatchExecutorBuilder {
    pub(super) fn new(scenario: &TestScenario) -> Self {
        let mut txs = VecDeque::new();
        let mut batch_txs = HashMap::new();
        let mut rollback_set = HashSet::new();

        // Insert data about the pending batch, if it exists.
        // All the txs from the pending batch must succeed.
        if let Some(pending_batch) = &scenario.pending_batch {
            for tx in pending_batch
                .pending_miniblocks
                .iter()
                .flat_map(|miniblock| &miniblock.txs)
            {
                batch_txs.insert(tx.hash(), vec![successful_exec()].into());
            }
        }

        // Go through scenario and collect per-batch transactions and the overall rollback set.
        for item in &scenario.actions {
            match item {
                ScenarioItem::Tx(_, tx, result) => {
                    batch_txs
                        .entry(tx.hash())
                        .and_modify(|txs: &mut VecDeque<TxExecutionResult>| {
                            txs.push_back(result.clone())
                        })
                        .or_insert_with(|| {
                            let mut txs = VecDeque::with_capacity(1);
                            txs.push_back(result.clone());
                            txs
                        });
                }
                ScenarioItem::Rollback(_, tx) => {
                    rollback_set.insert(tx.hash());
                }
                ScenarioItem::Reject(_, tx, _) => {
                    rollback_set.insert(tx.hash());
                }
                ScenarioItem::BatchSeal(_, _) => txs.push_back(std::mem::take(&mut batch_txs)),
                _ => {}
            }
        }

        // Some batch seal may not be included into scenario, dump such txs if they exist.
        if !batch_txs.is_empty() {
            txs.push_back(std::mem::take(&mut batch_txs));
        }
        // After sealing the batch, state keeper initialized a new one, so we need to create an empty set
        // for the initialization of the "next-to-last" batch.
        txs.push_back(HashMap::default());

        Self { txs, rollback_set }
    }

    /// Adds successful transactions to be executed in a single L1 batch.
    pub(crate) fn push_successful_transactions(&mut self, tx_hashes: &[H256]) {
        let txs = tx_hashes
            .iter()
            .copied()
            .map(|tx_hash| (tx_hash, VecDeque::from([successful_exec()])));
        self.txs.push_back(txs.collect());
    }
}

#[async_trait]
impl BatchExecutor for TestBatchExecutorBuilder {
    async fn init_batch(
        &mut self,
        _l1batch_params: L1BatchEnv,
        _system_env: SystemEnv,
        _stop_receiver: &watch::Receiver<bool>,
    ) -> Option<BatchExecutorHandle> {
        let (commands_sender, commands_receiver) = mpsc::channel(1);

        let executor = TestBatchExecutor::new(
            commands_receiver,
            self.txs.pop_front().unwrap(),
            self.rollback_set.clone(),
        );
        let handle = tokio::task::spawn_blocking(move || executor.run());

        Some(BatchExecutorHandle::from_raw(handle, commands_sender))
    }
}

#[derive(Debug)]
pub(super) struct TestBatchExecutor {
    commands: mpsc::Receiver<Command>,
    /// Mapping tx -> response.
    /// The same transaction can be executed several times, so we use a sequence of responses and consume them by one.
    txs: HashMap<H256, VecDeque<TxExecutionResult>>,
    /// Set of transactions that are expected to be rolled back.
    rollback_set: HashSet<H256>,
    /// Last executed tx hash.
    last_tx: H256,
}

impl TestBatchExecutor {
    pub(super) fn new(
        commands: mpsc::Receiver<Command>,
        txs: HashMap<H256, VecDeque<TxExecutionResult>>,
        rollback_set: HashSet<H256>,
    ) -> Self {
        Self {
            commands,
            txs,
            rollback_set,
            last_tx: H256::default(), // We don't expect rollbacks until the first tx is executed.
        }
    }

    pub(super) fn run(mut self) {
        while let Some(cmd) = self.commands.blocking_recv() {
            match cmd {
                Command::ExecuteTx(tx, resp) => {
                    let result = self
                        .txs
                        .get_mut(&tx.hash())
                        .unwrap()
                        .pop_front()
                        .unwrap_or_else(|| {
                            panic!(
                                "Received a request to execute an unknown transaction: {:?}",
                                tx
                            )
                        });
                    resp.send(result).unwrap();
                    self.last_tx = tx.hash();
                }
                Command::StartNextMiniblock(_, resp) => {
                    resp.send(()).unwrap();
                }
                Command::RollbackLastTx(resp) => {
                    // This is an additional safety check: IO would check that every rollback is included in the
                    // test scenario, but here we want to additionally check that each such request goes to the
                    // the batch executor as well.
                    if !self.rollback_set.contains(&self.last_tx) {
                        // Request to rollback an unexpected tx.
                        panic!(
                            "Received a request to rollback an unexpected tx. Last executed tx: {:?}",
                            self.last_tx
                        )
                    }
                    resp.send(()).unwrap();
                    // It's OK to not update `last_executed_tx`, since state keeper never should rollback more than 1
                    // tx in a row, and it's going to cause a panic anyway.
                }
                Command::FinishBatch(resp) => {
                    // Blanket result, it doesn't really matter.
                    resp.send((default_vm_block_result(), None)).unwrap();
                    return;
                }
            }
        }
    }
}

#[derive(Debug)]
pub(super) struct TestIO {
    stop_sender: watch::Sender<bool>,
    batch_number: L1BatchNumber,
    timestamp: u64,
    fee_input: BatchFeeInput,
    miniblock_number: MiniblockNumber,
    fee_account: Address,
    scenario: TestScenario,
    /// Internal flag that is being set if scenario was configured to return `None` to all the transaction
    /// requests until some other action happens.
    skipping_txs: bool,
    protocol_version: ProtocolVersionId,
    previous_batch_protocol_version: ProtocolVersionId,
    protocol_upgrade_txs: HashMap<ProtocolVersionId, ProtocolUpgradeTx>,
}

impl TestIO {
    pub(super) fn new(stop_sender: watch::Sender<bool>, scenario: TestScenario) -> Self {
        Self {
            stop_sender,
            batch_number: L1BatchNumber(1),
            timestamp: 1,
            fee_input: BatchFeeInput::default(),
            miniblock_number: MiniblockNumber(1),
            fee_account: FEE_ACCOUNT,
            scenario,
            skipping_txs: false,
            protocol_version: ProtocolVersionId::latest(),
            previous_batch_protocol_version: ProtocolVersionId::latest(),
            protocol_upgrade_txs: HashMap::default(),
        }
    }

    pub(super) fn add_upgrade_tx(&mut self, version: ProtocolVersionId, tx: ProtocolUpgradeTx) {
        self.protocol_upgrade_txs.insert(version, tx);
    }

    fn pop_next_item(&mut self, request: &str) -> ScenarioItem {
        if self.scenario.actions.is_empty() {
            panic!(
                "Test scenario is empty, but the following action was done by the state keeper: {}",
                request
            );
        }

        let action = self.scenario.actions.pop_front().unwrap();
        if matches!(action, ScenarioItem::NoTxsUntilNextAction(_)) {
            self.skipping_txs = true;
            // This is a mock item, so pop an actual one for the IO to process.
            return self.pop_next_item(request);
        }

        if matches!(action, ScenarioItem::IncrementProtocolVersion(_)) {
            self.protocol_version = (self.protocol_version as u16 + 1)
                .try_into()
                .expect("Cannot increment latest version");
            // This is a mock item, so pop an actual one for the IO to process.
            return self.pop_next_item(request);
        }

        // If that was a last action, tell the state keeper to stop after that.
        if self.scenario.actions.is_empty() {
            self.stop_sender.send(true).unwrap();
        }
        action
    }
}

impl IoSealCriteria for TestIO {
    fn should_seal_l1_batch_unconditionally(&mut self, manager: &UpdatesManager) -> bool {
        (self.scenario.l1_batch_seal_fn)(manager)
    }

    fn should_seal_miniblock(&mut self, manager: &UpdatesManager) -> bool {
        (self.scenario.miniblock_seal_fn)(manager)
    }
}

#[async_trait]
impl StateKeeperIO for TestIO {
    fn current_l1_batch_number(&self) -> L1BatchNumber {
        self.batch_number
    }

    fn current_miniblock_number(&self) -> MiniblockNumber {
        self.miniblock_number
    }

    async fn load_pending_batch(&mut self) -> anyhow::Result<Option<PendingBatchData>> {
        Ok(self.scenario.pending_batch.take())
    }

    async fn wait_for_new_batch_params(
        &mut self,
        _max_wait: Duration,
    ) -> anyhow::Result<Option<(SystemEnv, L1BatchEnv)>> {
        let first_miniblock_info = L2BlockEnv {
            number: self.miniblock_number.0,
            timestamp: self.timestamp,
            prev_block_hash: H256::zero(),
            max_virtual_blocks_to_create: 1,
        };
        Ok(Some((
            SystemEnv {
                zk_porter_available: false,
                version: self.protocol_version,
                base_system_smart_contracts: BASE_SYSTEM_CONTRACTS.clone(),
                gas_limit: BLOCK_GAS_LIMIT,
                execution_mode: TxExecutionMode::VerifyExecute,
                default_validation_computational_gas_limit: BLOCK_GAS_LIMIT,
                chain_id: L2ChainId::from(270),
            },
            L1BatchEnv {
                previous_batch_hash: Some(H256::zero()),
                number: self.batch_number,
                timestamp: self.timestamp,
                fee_input: self.fee_input,
                fee_account: self.fee_account,
                enforced_base_fee: None,
                first_l2_block: first_miniblock_info,
            },
        )))
    }

    async fn wait_for_new_miniblock_params(
        &mut self,
        _max_wait: Duration,
    ) -> anyhow::Result<Option<MiniblockParams>> {
        Ok(Some(MiniblockParams {
            timestamp: self.timestamp,
            // 1 is just a constant used for tests.
            virtual_blocks: 1,
        }))
    }

    async fn wait_for_next_tx(&mut self, max_wait: Duration) -> Option<Transaction> {
        let action = self.pop_next_item("wait_for_next_tx");

        // Check whether we should ignore tx requests.
        if self.skipping_txs {
            // As per expectation, we should provide a delay given by the state keeper.
            tokio::time::sleep(max_wait).await;
            // Return the action to the scenario as we don't use it.
            self.scenario.actions.push_front(action);
            return None;
        }

        // We shouldn't, process normally.
        let ScenarioItem::Tx(_, tx, _) = action else {
            panic!("Unexpected action: {:?}", action);
        };
        Some(tx)
    }

    async fn rollback(&mut self, tx: Transaction) {
        let action = self.pop_next_item("rollback");
        let ScenarioItem::Rollback(_, expected_tx) = action else {
            panic!("Unexpected action: {:?}", action);
        };
        assert_eq!(
            tx, expected_tx,
            "Incorrect transaction has been rolled back"
        );
        self.skipping_txs = false;
    }

    async fn reject(&mut self, tx: &Transaction, error: &str) -> anyhow::Result<()> {
        let action = self.pop_next_item("reject");
        let ScenarioItem::Reject(_, expected_tx, expected_err) = action else {
            panic!("Unexpected action: {:?}", action);
        };
        assert_eq!(tx, &expected_tx, "Incorrect transaction has been rejected");
        if let Some(expected_err) = expected_err {
            assert!(
                error.contains(&expected_err),
                "Transaction was rejected with an unexpected error. Expected part was {}, but the actual error was {}",
                expected_err,
                error
            );
        }
        self.skipping_txs = false;
        Ok(())
    }

    async fn seal_miniblock(&mut self, updates_manager: &UpdatesManager) {
        let action = self.pop_next_item("seal_miniblock");
        let ScenarioItem::MiniblockSeal(_, check_fn) = action else {
            panic!("Unexpected action: {:?}", action);
        };
        if let Some(check_fn) = check_fn {
            check_fn(updates_manager);
        }
        self.miniblock_number += 1;
        self.timestamp += 1;
        self.skipping_txs = false;
    }

    async fn seal_l1_batch(
        &mut self,
        _witness_block_state: Option<WitnessBlockState>,
        updates_manager: UpdatesManager,
        l1_batch_env: &L1BatchEnv,
        finished_batch: FinishedL1Batch,
    ) -> anyhow::Result<()> {
        let action = self.pop_next_item("seal_l1_batch");
        let ScenarioItem::BatchSeal(_, check_fn) = action else {
            anyhow::bail!("Unexpected action: {:?}", action);
        };
        if let Some(check_fn) = check_fn {
            check_fn(
                &finished_batch.block_tip_execution_result,
                &updates_manager,
                l1_batch_env,
            );
        }

        self.miniblock_number += 1; // Seal the fictive miniblock.
        self.batch_number += 1;
        self.previous_batch_protocol_version = self.protocol_version;
        self.timestamp += 1;
        self.skipping_txs = false;
        Ok(())
    }

    async fn load_previous_batch_version_id(&mut self) -> anyhow::Result<ProtocolVersionId> {
        Ok(self.previous_batch_protocol_version)
    }

    async fn load_upgrade_tx(
        &mut self,
        version_id: ProtocolVersionId,
    ) -> anyhow::Result<Option<ProtocolUpgradeTx>> {
        Ok(self.protocol_upgrade_txs.get(&version_id).cloned())
    }
}

/// `BatchExecutor` which doesn't check anything at all. Accepts all transactions.
// FIXME: move to `utils`?
#[derive(Debug)]
pub(crate) struct MockBatchExecutor;

#[async_trait]
impl BatchExecutor for MockBatchExecutor {
    async fn init_batch(
        &mut self,
        _l1batch_params: L1BatchEnv,
        _system_env: SystemEnv,
        _stop_receiver: &watch::Receiver<bool>,
    ) -> Option<BatchExecutorHandle> {
        let (send, recv) = mpsc::channel(1);
        let handle = tokio::task::spawn(async {
            let mut recv = recv;
            while let Some(cmd) = recv.recv().await {
                match cmd {
                    Command::ExecuteTx(_, resp) => resp.send(successful_exec()).unwrap(),
                    Command::StartNextMiniblock(_, resp) => resp.send(()).unwrap(),
                    Command::RollbackLastTx(_) => panic!("unexpected rollback"),
                    Command::FinishBatch(resp) => {
                        // Blanket result, it doesn't really matter.
                        resp.send((default_vm_block_result(), None)).unwrap();
                        return;
                    }
                }
            }
        });
        Some(BatchExecutorHandle::from_raw(handle, send))
    }
}<|MERGE_RESOLUTION|>--- conflicted
+++ resolved
@@ -201,12 +201,7 @@
             stop_receiver,
             Box::new(io),
             Box::new(batch_executor_base),
-<<<<<<< HEAD
-            Box::new(sealer),
-            Box::new(None),
-=======
             Arc::new(sealer),
->>>>>>> 2998fa5f
         );
         let sk_thread = tokio::spawn(sk.run());
 
