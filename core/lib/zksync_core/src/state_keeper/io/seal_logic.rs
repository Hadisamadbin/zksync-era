//! This module is a source-of-truth on what is expected to be done when sealing a block.
//! It contains the logic of the block sealing, which is used by both the mempool-based and external node IO.

use std::time::{Duration, Instant};

use chrono::Utc;
use itertools::Itertools;
use multivm::{
    interface::{FinishedL1Batch, L1BatchEnv},
    utils::get_max_gas_per_pubdata_byte,
};
use zksync_dal::StorageProcessor;
use zksync_types::{
    block::{unpack_block_info, L1BatchHeader, MiniblockHeader},
    event::{extract_added_tokens, extract_long_l2_to_l1_messages},
    l1::L1Tx,
    l2::L2Tx,
    l2_to_l1_log::{SystemL2ToL1Log, UserL2ToL1Log},
    protocol_version::ProtocolUpgradeTx,
    storage_writes_deduplicator::{ModifiedSlot, StorageWritesDeduplicator},
    tx::{
        tx_execution_info::DeduplicatedWritesMetrics, IncludedTxLocation,
        TransactionExecutionResult,
    },
    zk_evm_types::LogQuery,
    AccountTreeId, Address, ExecuteTransactionCommon, L1BatchNumber, L1BlockNumber,
    MiniblockNumber, ProtocolVersionId, StorageKey, StorageLog, StorageLogQuery, Transaction,
    VmEvent, CURRENT_VIRTUAL_BLOCK_INFO_POSITION, H256, SYSTEM_CONTEXT_ADDRESS,
};
// TODO (SMA-1206): use seconds instead of milliseconds.
use zksync_utils::{h256_to_u256, time::millis_since_epoch, u256_to_h256};

use crate::{
    metrics::{BlockStage, MiniblockStage, APP_METRICS},
    state_keeper::{
        metrics::{
            L1BatchSealStage, MiniblockSealStage, TxExecutionType, KEEPER_METRICS,
            L1_BATCH_METRICS, MINIBLOCK_METRICS,
        },
        types::ExecutionMetricsForCriteria,
        updates::{MiniblockSealCommand, MiniblockUpdates, UpdatesManager},
    },
};

impl UpdatesManager {
    /// Persists an L1 batch in the storage.
    /// This action includes a creation of an empty "fictive" miniblock that contains
    /// the events generated during the bootloader "tip phase". Returns updates for this fictive miniblock.
    #[must_use = "fictive miniblock must be used to update I/O params"]
    pub(crate) async fn seal_l1_batch(
        mut self,
        storage: &mut StorageProcessor<'_>,
        current_miniblock_number: MiniblockNumber,
        l1_batch_env: &L1BatchEnv,
        finished_batch: FinishedL1Batch,
<<<<<<< HEAD
        l2_shared_bridge_addr: Address,
    ) {
=======
        l2_erc20_bridge_addr: Address,
    ) -> MiniblockUpdates {
>>>>>>> 10e3a3ec
        let started_at = Instant::now();
        let progress = L1_BATCH_METRICS.start(L1BatchSealStage::VmFinalization);
        let mut transaction = storage.start_transaction().await.unwrap();
        progress.observe(None);

        let progress = L1_BATCH_METRICS.start(L1BatchSealStage::FictiveMiniblock);
        let ExecutionMetricsForCriteria {
            l1_gas: batch_tip_l1_gas,
            execution_metrics: batch_tip_execution_metrics,
        } = ExecutionMetricsForCriteria::new(None, &finished_batch.block_tip_execution_result);
        self.extend_from_fictive_transaction(
            finished_batch.block_tip_execution_result,
            batch_tip_l1_gas,
            batch_tip_execution_metrics,
        );
        // Seal fictive miniblock with last events and storage logs.
        let miniblock_command = self.seal_miniblock_command(
            l1_batch_env.number,
            current_miniblock_number,
            l2_shared_bridge_addr,
            false, // fictive miniblocks don't have txs, so it's fine to pass `false` here.
        );
        miniblock_command.seal_inner(&mut transaction, true).await;
        progress.observe(None);

        let progress = L1_BATCH_METRICS.start(L1BatchSealStage::LogDeduplication);

        progress.observe(
            finished_batch
                .final_execution_state
                .deduplicated_storage_log_queries
                .len(),
        );

        let (l1_tx_count, l2_tx_count) = l1_l2_tx_count(&self.l1_batch.executed_transactions);
        let (writes_count, reads_count) = storage_log_query_write_read_counts(
            &finished_batch.final_execution_state.storage_log_queries,
        );
        let (dedup_writes_count, dedup_reads_count) = log_query_write_read_counts(
            finished_batch
                .final_execution_state
                .deduplicated_storage_log_queries
                .iter(),
        );

        tracing::info!(
            "Sealing L1 batch {current_l1_batch_number} with {total_tx_count} \
             ({l2_tx_count} L2 + {l1_tx_count} L1) txs, {l2_to_l1_log_count} l2_l1_logs, \
             {event_count} events, {reads_count} reads ({dedup_reads_count} deduped), \
             {writes_count} writes ({dedup_writes_count} deduped)",
            total_tx_count = l1_tx_count + l2_tx_count,
            l2_to_l1_log_count = finished_batch
                .final_execution_state
                .user_l2_to_l1_logs
                .len(),
            event_count = finished_batch.final_execution_state.events.len(),
            current_l1_batch_number = l1_batch_env.number
        );

        let progress = L1_BATCH_METRICS.start(L1BatchSealStage::InsertL1BatchHeader);
        let l2_to_l1_messages =
            extract_long_l2_to_l1_messages(&finished_batch.final_execution_state.events);
        let l1_batch = L1BatchHeader {
            number: l1_batch_env.number,
            timestamp: l1_batch_env.timestamp,
            priority_ops_onchain_data: self.l1_batch.priority_ops_onchain_data.clone(),
            l1_tx_count: l1_tx_count as u16,
            l2_tx_count: l2_tx_count as u16,
            l2_to_l1_logs: finished_batch.final_execution_state.user_l2_to_l1_logs,
            l2_to_l1_messages,
            bloom: Default::default(),
            used_contract_hashes: finished_batch.final_execution_state.used_contract_hashes,
            base_system_contracts_hashes: self.base_system_contract_hashes(),
            protocol_version: Some(self.protocol_version()),
            system_logs: finished_batch.final_execution_state.system_logs,
            pubdata_input: finished_batch.pubdata_input,
        };

        let events_queue = finished_batch
            .final_execution_state
            .deduplicated_events_logs;

        let final_bootloader_memory = finished_batch
            .final_bootloader_memory
            .clone()
            .unwrap_or_default();
        transaction
            .blocks_dal()
            .insert_l1_batch(
                &l1_batch,
                &final_bootloader_memory,
                self.pending_l1_gas_count(),
                &events_queue,
                &finished_batch.final_execution_state.storage_refunds,
                self.pending_execution_metrics().circuit_statistic,
            )
            .await
            .unwrap();
        progress.observe(None);

        let progress = L1_BATCH_METRICS.start(L1BatchSealStage::SetL1BatchNumberForMiniblocks);
        transaction
            .blocks_dal()
            .mark_miniblocks_as_executed_in_l1_batch(l1_batch_env.number)
            .await
            .unwrap();
        progress.observe(None);

        let progress = L1_BATCH_METRICS.start(L1BatchSealStage::MarkTxsAsExecutedInL1Batch);
        transaction
            .transactions_dal()
            .mark_txs_as_executed_in_l1_batch(
                l1_batch_env.number,
                &self.l1_batch.executed_transactions,
            )
            .await;
        progress.observe(None);

        let progress = L1_BATCH_METRICS.start(L1BatchSealStage::InsertProtectiveReads);
        let (deduplicated_writes, protective_reads): (Vec<_>, Vec<_>) = finished_batch
            .final_execution_state
            .deduplicated_storage_log_queries
            .into_iter()
            .partition(|log_query| log_query.rw_flag);
        transaction
            .storage_logs_dedup_dal()
            .insert_protective_reads(l1_batch_env.number, &protective_reads)
            .await
            .unwrap();
        progress.observe(protective_reads.len());

        let progress = L1_BATCH_METRICS.start(L1BatchSealStage::FilterWrittenSlots);
        let deduplicated_writes_hashed_keys: Vec<_> = deduplicated_writes
            .iter()
            .map(|log| {
                H256(StorageKey::raw_hashed_key(
                    &log.address,
                    &u256_to_h256(log.key),
                ))
            })
            .collect();
        let non_initial_writes = transaction
            .storage_logs_dedup_dal()
            .filter_written_slots(&deduplicated_writes_hashed_keys)
            .await;
        progress.observe(deduplicated_writes.len());

        let progress = L1_BATCH_METRICS.start(L1BatchSealStage::InsertInitialWrites);
        let written_storage_keys: Vec<_> = deduplicated_writes
            .iter()
            .filter_map(|log| {
                let key = StorageKey::new(AccountTreeId::new(log.address), u256_to_h256(log.key));
                (!non_initial_writes.contains(&key.hashed_key())).then_some(key)
            })
            .collect();

        transaction
            .storage_logs_dedup_dal()
            .insert_initial_writes(l1_batch_env.number, &written_storage_keys)
            .await
            .unwrap();
        progress.observe(deduplicated_writes.len());

        let progress = L1_BATCH_METRICS.start(L1BatchSealStage::CommitL1Batch);
        transaction.commit().await.unwrap();
        progress.observe(None);

        let writes_metrics = self.storage_writes_deduplicator.metrics();
        // Sanity check metrics.
        assert_eq!(
            deduplicated_writes.len(),
            writes_metrics.initial_storage_writes + writes_metrics.repeated_storage_writes,
            "Results of in-flight and common deduplications are mismatched"
        );

        self.report_l1_batch_metrics(
            started_at,
            l1_batch_env.number,
            l1_batch_env.timestamp,
            &writes_metrics,
        );
        miniblock_command.miniblock
    }

    fn report_l1_batch_metrics(
        &self,
        started_at: Instant,
        current_l1_batch_number: L1BatchNumber,
        block_timestamp: u64,
        writes_metrics: &DeduplicatedWritesMetrics,
    ) {
        L1_BATCH_METRICS
            .initial_writes
            .observe(writes_metrics.initial_storage_writes);
        L1_BATCH_METRICS
            .repeated_writes
            .observe(writes_metrics.repeated_storage_writes);
        L1_BATCH_METRICS
            .transactions_in_l1_batch
            .observe(self.l1_batch.executed_transactions.len());

        let l1_batch_latency =
            ((millis_since_epoch() - block_timestamp as u128 * 1_000) as f64) / 1_000.0;
        APP_METRICS.block_latency[&BlockStage::Sealed]
            .observe(Duration::from_secs_f64(l1_batch_latency));

        let elapsed = started_at.elapsed();
        L1_BATCH_METRICS.sealed_time.observe(elapsed);
        tracing::debug!("Sealed L1 batch {current_l1_batch_number} in {elapsed:?}");
    }
}

impl MiniblockSealCommand {
    pub async fn seal(&self, storage: &mut StorageProcessor<'_>) {
        self.seal_inner(storage, false).await;
    }

    /// Seals a miniblock with the given number.
    ///
    /// If `is_fictive` flag is set to true, then it is assumed that we should seal a fictive miniblock
    /// with no transactions in it. It is needed because there might be some storage logs / events
    /// that are created after the last processed tx in the L1 batch: after the last transaction is processed,
    /// the bootloader enters the "tip" phase in which it can still generate events (e.g.,
    /// one for sending fees to the operator).
    ///
    /// `l2_shared_bridge_addr` is required to extract the information on newly added tokens.
    async fn seal_inner(&self, storage: &mut StorageProcessor<'_>, is_fictive: bool) {
        self.assert_valid_miniblock(is_fictive);

        let mut transaction = storage.start_transaction().await.unwrap();
        if self.pre_insert_txs {
            let progress = MINIBLOCK_METRICS.start(MiniblockSealStage::PreInsertTxs, is_fictive);
            for tx in &self.miniblock.executed_transactions {
                if let Ok(l1_tx) = L1Tx::try_from(tx.transaction.clone()) {
                    let l1_block_number = L1BlockNumber(l1_tx.common_data.eth_block as u32);
                    transaction
                        .transactions_dal()
                        .insert_transaction_l1(l1_tx, l1_block_number)
                        .await;
                } else if let Ok(l2_tx) = L2Tx::try_from(tx.transaction.clone()) {
                    // Using `Default` for execution metrics should be OK here, since this data is not used on the EN.
                    transaction
                        .transactions_dal()
                        .insert_transaction_l2(l2_tx, Default::default())
                        .await;
                } else if let Ok(protocol_system_upgrade_tx) =
                    ProtocolUpgradeTx::try_from(tx.transaction.clone())
                {
                    transaction
                        .transactions_dal()
                        .insert_system_transaction(protocol_system_upgrade_tx)
                        .await;
                } else {
                    unreachable!("Transaction {:?} is neither L1 nor L2", tx.transaction);
                }
            }
            progress.observe(Some(self.miniblock.executed_transactions.len()));
        }

        let l1_batch_number = self.l1_batch_number;
        let miniblock_number = self.miniblock_number;
        let started_at = Instant::now();
        let progress =
            MINIBLOCK_METRICS.start(MiniblockSealStage::InsertMiniblockHeader, is_fictive);

        let (l1_tx_count, l2_tx_count) = l1_l2_tx_count(&self.miniblock.executed_transactions);
        let (writes_count, reads_count) =
            storage_log_query_write_read_counts(&self.miniblock.storage_logs);
        tracing::info!(
            "Sealing miniblock {miniblock_number} (L1 batch {l1_batch_number}) \
             with {total_tx_count} ({l2_tx_count} L2 + {l1_tx_count} L1) txs, {event_count} events, \
             {reads_count} reads, {writes_count} writes",
            total_tx_count = l1_tx_count + l2_tx_count,
            event_count = self.miniblock.events.len()
        );

        let miniblock_header = MiniblockHeader {
            number: miniblock_number,
            timestamp: self.miniblock.timestamp,
            hash: self.miniblock.get_miniblock_hash(),
            l1_tx_count: l1_tx_count as u16,
            l2_tx_count: l2_tx_count as u16,
            fee_account_address: self.fee_account_address,
            base_fee_per_gas: self.base_fee_per_gas,
            batch_fee_input: self.fee_input,
            base_system_contracts_hashes: self.base_system_contracts_hashes,
            protocol_version: self.protocol_version,
            gas_per_pubdata_limit: get_max_gas_per_pubdata_byte(
                self.protocol_version
                    .unwrap_or(ProtocolVersionId::last_potentially_undefined())
                    .into(),
            ),
            virtual_blocks: self.miniblock.virtual_blocks,
        };

        transaction
            .blocks_dal()
            .insert_miniblock(&miniblock_header)
            .await
            .unwrap();
        progress.observe(None);

        let progress =
            MINIBLOCK_METRICS.start(MiniblockSealStage::MarkTransactionsInMiniblock, is_fictive);
        transaction
            .transactions_dal()
            .mark_txs_as_executed_in_miniblock(
                miniblock_number,
                &self.miniblock.executed_transactions,
                self.base_fee_per_gas.into(),
            )
            .await;
        progress.observe(self.miniblock.executed_transactions.len());

        let progress = MINIBLOCK_METRICS.start(MiniblockSealStage::InsertStorageLogs, is_fictive);
        let write_logs = self.extract_deduplicated_write_logs(is_fictive);
        let write_log_count: usize = write_logs.iter().map(|(_, logs)| logs.len()).sum();
        transaction
            .storage_logs_dal()
            .insert_storage_logs(miniblock_number, &write_logs)
            .await
            .unwrap();
        progress.observe(write_log_count);

        #[allow(deprecated)] // Will be removed shortly
        {
            let progress =
                MINIBLOCK_METRICS.start(MiniblockSealStage::ApplyStorageLogs, is_fictive);
            transaction
                .storage_dal()
                .apply_storage_logs(&write_logs)
                .await;
            progress.observe(write_log_count);
        }

        let progress = MINIBLOCK_METRICS.start(MiniblockSealStage::InsertFactoryDeps, is_fictive);
        let new_factory_deps = &self.miniblock.new_factory_deps;
        let new_factory_deps_count = new_factory_deps.len();
        if !new_factory_deps.is_empty() {
            transaction
                .factory_deps_dal()
                .insert_factory_deps(miniblock_number, new_factory_deps)
                .await
                .unwrap();
        }
        progress.observe(new_factory_deps_count);

        let progress = MINIBLOCK_METRICS.start(MiniblockSealStage::ExtractAddedTokens, is_fictive);
        let added_tokens = extract_added_tokens(self.l2_shared_bridge_addr, &self.miniblock.events);
        progress.observe(added_tokens.len());
        let progress = MINIBLOCK_METRICS.start(MiniblockSealStage::InsertTokens, is_fictive);
        let added_tokens_len = added_tokens.len();
        if !added_tokens.is_empty() {
            transaction
                .tokens_dal()
                .add_tokens(&added_tokens)
                .await
                .unwrap();
        }
        progress.observe(added_tokens_len);

        let progress = MINIBLOCK_METRICS.start(MiniblockSealStage::ExtractEvents, is_fictive);
        let miniblock_events = self.extract_events(is_fictive);
        let miniblock_event_count: usize = miniblock_events
            .iter()
            .map(|(_, events)| events.len())
            .sum();
        progress.observe(miniblock_event_count);
        let progress = MINIBLOCK_METRICS.start(MiniblockSealStage::InsertEvents, is_fictive);
        transaction
            .events_dal()
            .save_events(miniblock_number, &miniblock_events)
            .await;
        progress.observe(miniblock_event_count);

        let progress = MINIBLOCK_METRICS.start(MiniblockSealStage::ExtractL2ToL1Logs, is_fictive);

        let system_l2_to_l1_logs = self.extract_system_l2_to_l1_logs(is_fictive);
        let user_l2_to_l1_logs = self.extract_user_l2_to_l1_logs(is_fictive);

        let system_l2_to_l1_log_count: usize = system_l2_to_l1_logs
            .iter()
            .map(|(_, l2_to_l1_logs)| l2_to_l1_logs.len())
            .sum();
        let user_l2_to_l1_log_count: usize = user_l2_to_l1_logs
            .iter()
            .map(|(_, l2_to_l1_logs)| l2_to_l1_logs.len())
            .sum();

        progress.observe(system_l2_to_l1_log_count + user_l2_to_l1_log_count);

        let progress = MINIBLOCK_METRICS.start(MiniblockSealStage::InsertL2ToL1Logs, is_fictive);
        transaction
            .events_dal()
            .save_user_l2_to_l1_logs(miniblock_number, &user_l2_to_l1_logs)
            .await;
        progress.observe(user_l2_to_l1_log_count);

        let progress = MINIBLOCK_METRICS.start(MiniblockSealStage::CommitMiniblock, is_fictive);
        let current_l2_virtual_block_info = transaction
            .storage_web3_dal()
            .get_value(&StorageKey::new(
                AccountTreeId::new(SYSTEM_CONTEXT_ADDRESS),
                CURRENT_VIRTUAL_BLOCK_INFO_POSITION,
            ))
            .await
            .expect("failed getting virtual block info from VM state");
        let (current_l2_virtual_block_number, _) =
            unpack_block_info(h256_to_u256(current_l2_virtual_block_info));

        transaction.commit().await.unwrap();
        progress.observe(None);

        let progress = MINIBLOCK_METRICS.start(MiniblockSealStage::ReportTxMetrics, is_fictive);
        self.miniblock.executed_transactions.iter().for_each(|tx| {
            let inclusion_delay = Duration::from_millis(
                Utc::now().timestamp_millis() as u64 - tx.transaction.received_timestamp_ms,
            );
            if inclusion_delay > Duration::from_secs(600) {
                tracing::info!(
                    tx_hash = hex::encode(tx.hash),
                    inclusion_delay_ms = inclusion_delay.as_millis(),
                    received_timestamp_ms = tx.transaction.received_timestamp_ms,
                    "Transaction spent >10m in mempool before being included in a miniblock"
                )
            }
            KEEPER_METRICS.transaction_inclusion_delay
                [&TxExecutionType::from_is_l1(tx.transaction.is_l1())]
                .observe(inclusion_delay)
        });
        progress.observe(Some(self.miniblock.executed_transactions.len()));

        self.report_miniblock_metrics(started_at, current_l2_virtual_block_number);
    }

    /// Performs several sanity checks to make sure that the miniblock is valid.
    fn assert_valid_miniblock(&self, is_fictive: bool) {
        assert_eq!(self.miniblock.executed_transactions.is_empty(), is_fictive);

        let first_tx_index = self.first_tx_index;
        let next_tx_index = first_tx_index + self.miniblock.executed_transactions.len();
        let tx_index_range = if is_fictive {
            next_tx_index..(next_tx_index + 1)
        } else {
            first_tx_index..next_tx_index
        };

        for event in &self.miniblock.events {
            let tx_index = event.location.1 as usize;
            assert!(tx_index_range.contains(&tx_index));
        }
        for storage_log in &self.miniblock.storage_logs {
            let tx_index = storage_log.log_query.tx_number_in_block as usize;
            assert!(tx_index_range.contains(&tx_index));
        }
    }

    fn extract_deduplicated_write_logs(&self, is_fictive: bool) -> Vec<(H256, Vec<StorageLog>)> {
        let mut storage_writes_deduplicator = StorageWritesDeduplicator::new();
        storage_writes_deduplicator.apply(
            self.miniblock
                .storage_logs
                .iter()
                .filter(|log| log.log_query.rw_flag),
        );
        let deduplicated_logs = storage_writes_deduplicator.into_modified_key_values();

        deduplicated_logs
            .into_iter()
            .map(
                |(
                    key,
                    ModifiedSlot {
                        value, tx_index, ..
                    },
                )| (tx_index, (key, value)),
            )
            .sorted_by_key(|(tx_index, _)| *tx_index)
            .group_by(|(tx_index, _)| *tx_index)
            .into_iter()
            .map(|(tx_index, logs)| {
                let tx_hash = if is_fictive {
                    assert_eq!(tx_index as usize, self.first_tx_index);
                    H256::zero()
                } else {
                    self.transaction(tx_index as usize).hash()
                };
                (
                    tx_hash,
                    logs.into_iter()
                        .map(|(_, (key, value))| {
                            StorageLog::new_write_log(key, u256_to_h256(value))
                        })
                        .collect(),
                )
            })
            .collect()
    }

    fn transaction(&self, index: usize) -> &Transaction {
        let tx_result = &self.miniblock.executed_transactions[index - self.first_tx_index];
        &tx_result.transaction
    }

    fn extract_events(&self, is_fictive: bool) -> Vec<(IncludedTxLocation, Vec<&VmEvent>)> {
        self.group_by_tx_location(&self.miniblock.events, is_fictive, |event| event.location.1)
    }

    fn group_by_tx_location<'a, T>(
        &'a self,
        entries: &'a [T],
        is_fictive: bool,
        tx_location: impl Fn(&T) -> u32,
    ) -> Vec<(IncludedTxLocation, Vec<&'a T>)> {
        let grouped_entries = entries.iter().group_by(|&entry| tx_location(entry));
        let grouped_entries = grouped_entries.into_iter().map(|(tx_index, entries)| {
            let (tx_hash, tx_initiator_address) = if is_fictive {
                assert_eq!(tx_index as usize, self.first_tx_index);
                (H256::zero(), Address::zero())
            } else {
                let tx = self.transaction(tx_index as usize);
                (tx.hash(), tx.initiator_account())
            };

            let location = IncludedTxLocation {
                tx_hash,
                tx_index_in_miniblock: tx_index - self.first_tx_index as u32,
                tx_initiator_address,
            };
            (location, entries.collect())
        });
        grouped_entries.collect()
    }

    fn extract_system_l2_to_l1_logs(
        &self,
        is_fictive: bool,
    ) -> Vec<(IncludedTxLocation, Vec<&SystemL2ToL1Log>)> {
        self.group_by_tx_location(&self.miniblock.system_l2_to_l1_logs, is_fictive, |log| {
            u32::from(log.0.tx_number_in_block)
        })
    }

    fn extract_user_l2_to_l1_logs(
        &self,
        is_fictive: bool,
    ) -> Vec<(IncludedTxLocation, Vec<&UserL2ToL1Log>)> {
        self.group_by_tx_location(&self.miniblock.user_l2_to_l1_logs, is_fictive, |log| {
            u32::from(log.0.tx_number_in_block)
        })
    }

    fn report_miniblock_metrics(&self, started_at: Instant, latest_virtual_block_number: u64) {
        let miniblock_number = self.miniblock_number;

        MINIBLOCK_METRICS
            .transactions_in_miniblock
            .observe(self.miniblock.executed_transactions.len());
        MINIBLOCK_METRICS.sealed_time.observe(started_at.elapsed());

        let miniblock_latency =
            ((millis_since_epoch() - self.miniblock.timestamp as u128 * 1_000) as f64) / 1_000.0;
        let stage = &MiniblockStage::Sealed;
        APP_METRICS.miniblock_latency[stage].observe(Duration::from_secs_f64(miniblock_latency));
        APP_METRICS.miniblock_number[stage].set(miniblock_number.0.into());
        APP_METRICS.miniblock_virtual_block_number[stage].set(latest_virtual_block_number);

        tracing::debug!(
            "Sealed miniblock {miniblock_number} in {:?}",
            started_at.elapsed()
        );
    }
}

fn l1_l2_tx_count(executed_transactions: &[TransactionExecutionResult]) -> (usize, usize) {
    let mut l1_tx_count = 0;
    let mut l2_tx_count = 0;

    for tx in executed_transactions {
        if matches!(tx.transaction.common_data, ExecuteTransactionCommon::L1(_)) {
            l1_tx_count += 1;
        } else {
            l2_tx_count += 1;
        }
    }
    (l1_tx_count, l2_tx_count)
}

fn log_query_write_read_counts<'a>(logs: impl Iterator<Item = &'a LogQuery>) -> (usize, usize) {
    let mut reads_count = 0;
    let mut writes_count = 0;

    for log in logs {
        if log.rw_flag {
            writes_count += 1;
        } else {
            reads_count += 1;
        }
    }
    (writes_count, reads_count)
}

fn storage_log_query_write_read_counts(logs: &[StorageLogQuery]) -> (usize, usize) {
    log_query_write_read_counts(logs.iter().map(|log| &log.log_query))
}<|MERGE_RESOLUTION|>--- conflicted
+++ resolved
@@ -53,13 +53,8 @@
         current_miniblock_number: MiniblockNumber,
         l1_batch_env: &L1BatchEnv,
         finished_batch: FinishedL1Batch,
-<<<<<<< HEAD
         l2_shared_bridge_addr: Address,
-    ) {
-=======
-        l2_erc20_bridge_addr: Address,
     ) -> MiniblockUpdates {
->>>>>>> 10e3a3ec
         let started_at = Instant::now();
         let progress = L1_BATCH_METRICS.start(L1BatchSealStage::VmFinalization);
         let mut transaction = storage.start_transaction().await.unwrap();
