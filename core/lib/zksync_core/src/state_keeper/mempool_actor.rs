use std::{collections::HashMap, sync::Arc, time::Duration};

use anyhow::Context as _;
use multivm::utils::derive_base_fee_and_gas_per_pubdata;
#[cfg(test)]
use tokio::sync::mpsc;
use tokio::sync::watch;
use zksync_config::configs::chain::MempoolConfig;
use zksync_dal::{Connection, ConnectionPool, Core, CoreDal};
use zksync_mempool::L2TxFilter;
#[cfg(test)]
use zksync_types::H256;
use zksync_types::{get_nonce_key, Address, Nonce, Transaction, VmVersion};

use super::{metrics::KEEPER_METRICS, types::MempoolGuard};
use crate::{fee_model::BatchFeeModelInputProvider, utils::pending_protocol_version};

/// Creates a mempool filter for L2 transactions based on the current L1 gas price.
/// The filter is used to filter out transactions from the mempool that do not cover expenses
/// to process them.
pub async fn l2_tx_filter(
    batch_fee_input_provider: &dyn BatchFeeModelInputProvider,
    vm_version: VmVersion,
) -> L2TxFilter {
    let fee_input = batch_fee_input_provider.get_batch_fee_input().await;

    let (base_fee, gas_per_pubdata) = derive_base_fee_and_gas_per_pubdata(fee_input, vm_version);
    L2TxFilter {
        fee_input,
        fee_per_gas: base_fee,
        gas_per_pubdata: gas_per_pubdata as u32,
    }
}

#[derive(Debug)]
pub struct MempoolFetcher {
    mempool: MempoolGuard,
    pool: ConnectionPool<Core>,
    batch_fee_input_provider: Arc<dyn BatchFeeModelInputProvider>,
    sync_interval: Duration,
    sync_batch_size: usize,
    stuck_tx_timeout: Option<Duration>,
    #[cfg(test)]
    transaction_hashes_sender: mpsc::UnboundedSender<Vec<H256>>,
}

impl MempoolFetcher {
    pub fn new(
        mempool: MempoolGuard,
        batch_fee_input_provider: Arc<dyn BatchFeeModelInputProvider>,
        config: &MempoolConfig,
        pool: ConnectionPool<Core>,
    ) -> Self {
        Self {
            mempool,
            pool,
            batch_fee_input_provider,
            sync_interval: config.sync_interval(),
            sync_batch_size: config.sync_batch_size,
            stuck_tx_timeout: config.remove_stuck_txs.then(|| config.stuck_tx_timeout()),
            #[cfg(test)]
            transaction_hashes_sender: mpsc::unbounded_channel().0,
        }
    }

    pub async fn run(mut self, stop_receiver: watch::Receiver<bool>) -> anyhow::Result<()> {
        let mut storage = self.pool.connection_tagged("state_keeper").await?;
        if let Some(stuck_tx_timeout) = self.stuck_tx_timeout {
            let removed_txs = storage
                .transactions_dal()
                .remove_stuck_txs(stuck_tx_timeout)
                .await
                .context("failed removing stuck transactions")?;
            tracing::info!("Number of stuck txs was removed: {removed_txs}");
        }
        storage
            .transactions_dal()
            .reset_mempool()
            .await
            .context("failed resetting mempool")?;
        drop(storage);

        loop {
            if *stop_receiver.borrow() {
                tracing::info!("Stop signal received, mempool is shutting down");
                break;
            }
            let latency = KEEPER_METRICS.mempool_sync.start();
            let mut storage = self.pool.connection_tagged("state_keeper").await?;
            let mempool_info = self.mempool.get_mempool_info();
            let protocol_version = pending_protocol_version(&mut storage)
                .await
                .context("failed getting pending protocol version")?;

            let l2_tx_filter = l2_tx_filter(
                self.batch_fee_input_provider.as_ref(),
                protocol_version.into(),
            )
            .await;

            let transactions = storage
                .transactions_dal()
                .sync_mempool(
                    &mempool_info.stashed_accounts,
                    &mempool_info.purged_accounts,
                    l2_tx_filter.gas_per_pubdata,
                    l2_tx_filter.fee_per_gas,
                    self.sync_batch_size,
                )
                .await
                .context("failed syncing mempool")?;
            let nonces = get_transaction_nonces(&mut storage, &transactions).await?;
            drop(storage);

            #[cfg(test)]
            {
                let transaction_hashes = transactions.iter().map(Transaction::hash).collect();
                self.transaction_hashes_sender.send(transaction_hashes).ok();
            }
            let all_transactions_loaded = transactions.len() < self.sync_batch_size;
            self.mempool.insert(transactions, nonces);
            latency.observe();

            if all_transactions_loaded {
                tokio::time::sleep(self.sync_interval).await;
            }
        }
        Ok(())
    }
}

/// Loads nonces for all distinct `transactions` initiators from the storage.
async fn get_transaction_nonces(
    storage: &mut Connection<'_, Core>,
    transactions: &[Transaction],
) -> anyhow::Result<HashMap<Address, Nonce>> {
    let (nonce_keys, address_by_nonce_key): (Vec<_>, HashMap<_, _>) = transactions
        .iter()
        .map(|tx| {
            let address = tx.initiator_account();
            let nonce_key = get_nonce_key(&address).hashed_key();
            (nonce_key, (nonce_key, address))
        })
        .unzip();

    let nonce_values = storage
        .storage_web3_dal()
        .get_values(&nonce_keys)
        .await
        .context("failed getting nonces from storage")?;

    Ok(nonce_values
        .into_iter()
        .map(|(nonce_key, nonce_value)| {
            let nonce = Nonce(zksync_utils::h256_to_u32(nonce_value));
            (address_by_nonce_key[&nonce_key], nonce)
        })
        .collect())
}

#[cfg(test)]
mod tests {
    use zksync_types::{
        fee::TransactionExecutionMetrics, MiniblockNumber, PriorityOpId, ProtocolVersionId,
        StorageLog, H256,
    };
    use zksync_utils::u256_to_h256;

    use super::*;
    use crate::{
        genesis::{insert_genesis_batch, GenesisParams},
        utils::testonly::{create_l2_transaction, MockBatchFeeParamsProvider},
    };

    const TEST_MEMPOOL_CONFIG: MempoolConfig = MempoolConfig {
        sync_interval_ms: 10,
        sync_batch_size: 100,
        capacity: 100,
        stuck_tx_timeout: 0,
        remove_stuck_txs: false,
        delay_interval: 10,
    };

    #[tokio::test]
    async fn getting_transaction_nonces() {
        let pool = ConnectionPool::<Core>::test_pool().await;
        let mut storage = pool.connection().await.unwrap();

        let transaction = create_l2_transaction(10, 100);
        let transaction_initiator = transaction.initiator_account();
        let nonce_key = get_nonce_key(&transaction_initiator);
        let nonce_log = StorageLog::new_write_log(nonce_key, u256_to_h256(42.into()));
        storage
            .storage_logs_dal()
            .insert_storage_logs(MiniblockNumber(0), &[(H256::zero(), vec![nonce_log])])
            .await
            .unwrap();

        let other_transaction = create_l2_transaction(10, 100);
        let other_transaction_initiator = other_transaction.initiator_account();
        assert_ne!(other_transaction_initiator, transaction_initiator);

        let nonces = get_transaction_nonces(
            &mut storage,
            &[transaction.into(), other_transaction.into()],
        )
        .await
        .unwrap();
        assert_eq!(
            nonces,
            HashMap::from([
                (transaction_initiator, Nonce(42)),
                (other_transaction_initiator, Nonce(0)),
            ])
        );
    }

    #[tokio::test]
    async fn syncing_mempool_basics() {
<<<<<<< HEAD
        let pool = ConnectionPool::constrained_test_pool(1).await;
        let mut storage = pool.access_storage().await.unwrap();
        insert_genesis_batch(&mut storage, &GenesisParams::mock())
=======
        let pool = ConnectionPool::<Core>::constrained_test_pool(1).await;
        let mut storage = pool.connection().await.unwrap();
        ensure_genesis_state(&mut storage, L2ChainId::default(), &GenesisParams::mock())
>>>>>>> b82d093a
            .await
            .unwrap();
        drop(storage);

        let mempool = MempoolGuard::new(PriorityOpId(0), 100);
        let fee_params_provider = Arc::new(MockBatchFeeParamsProvider::default());
        let fee_input = fee_params_provider.get_batch_fee_input().await;
        let (base_fee, gas_per_pubdata) =
            derive_base_fee_and_gas_per_pubdata(fee_input, ProtocolVersionId::latest().into());

        let mut fetcher = MempoolFetcher::new(
            mempool.clone(),
            fee_params_provider,
            &TEST_MEMPOOL_CONFIG,
            pool.clone(),
        );
        let (tx_hashes_sender, mut tx_hashes_receiver) = mpsc::unbounded_channel();
        fetcher.transaction_hashes_sender = tx_hashes_sender;
        let (stop_sender, stop_receiver) = watch::channel(false);
        let fetcher_task = tokio::spawn(fetcher.run(stop_receiver));

        // Add a new transaction to the storage.
        let transaction = create_l2_transaction(base_fee, gas_per_pubdata);
        let transaction_hash = transaction.hash();
        let mut storage = pool.connection().await.unwrap();
        storage
            .transactions_dal()
            .insert_transaction_l2(transaction, TransactionExecutionMetrics::default())
            .await;
        drop(storage);

        // Check that the transaction is eventually synced.
        let tx_hashes = wait_for_new_transactions(&mut tx_hashes_receiver).await;
        assert_eq!(tx_hashes, [transaction_hash]);
        assert_eq!(mempool.stats().l2_transaction_count, 1);

        stop_sender.send_replace(true);
        fetcher_task.await.unwrap().expect("fetcher errored");
    }

    async fn wait_for_new_transactions(
        tx_hashes_receiver: &mut mpsc::UnboundedReceiver<Vec<H256>>,
    ) -> Vec<H256> {
        loop {
            let tx_hashes = tx_hashes_receiver.recv().await.unwrap();
            if tx_hashes.is_empty() {
                continue;
            }
            break tx_hashes;
        }
    }

    #[tokio::test]
    async fn ignoring_transaction_with_insufficient_fee() {
<<<<<<< HEAD
        let pool = ConnectionPool::constrained_test_pool(1).await;
        let mut storage = pool.access_storage().await.unwrap();
        insert_genesis_batch(&mut storage, &GenesisParams::mock())
=======
        let pool = ConnectionPool::<Core>::constrained_test_pool(1).await;
        let mut storage = pool.connection().await.unwrap();
        ensure_genesis_state(&mut storage, L2ChainId::default(), &GenesisParams::mock())
>>>>>>> b82d093a
            .await
            .unwrap();
        drop(storage);

        let mempool = MempoolGuard::new(PriorityOpId(0), 100);
        let fee_params_provider = Arc::new(MockBatchFeeParamsProvider::default());
        let fee_input = fee_params_provider.get_batch_fee_input().await;
        let (base_fee, gas_per_pubdata) =
            derive_base_fee_and_gas_per_pubdata(fee_input, ProtocolVersionId::latest().into());

        let fetcher = MempoolFetcher::new(
            mempool.clone(),
            fee_params_provider,
            &TEST_MEMPOOL_CONFIG,
            pool.clone(),
        );
        let (stop_sender, stop_receiver) = watch::channel(false);
        let fetcher_task = tokio::spawn(fetcher.run(stop_receiver));

        // Add a transaction with insufficient fee to the storage.
        let transaction = create_l2_transaction(base_fee / 2, gas_per_pubdata / 2);
        let mut storage = pool.connection().await.unwrap();
        storage
            .transactions_dal()
            .insert_transaction_l2(transaction, TransactionExecutionMetrics::default())
            .await;
        drop(storage);

        tokio::time::sleep(TEST_MEMPOOL_CONFIG.sync_interval() * 5).await;
        assert_eq!(mempool.stats().l2_transaction_count, 0);

        stop_sender.send_replace(true);
        fetcher_task.await.unwrap().expect("fetcher errored");
    }

    #[tokio::test]
    async fn ignoring_transaction_with_old_nonce() {
<<<<<<< HEAD
        let pool = ConnectionPool::constrained_test_pool(1).await;
        let mut storage = pool.access_storage().await.unwrap();
        insert_genesis_batch(&mut storage, &GenesisParams::mock())
=======
        let pool = ConnectionPool::<Core>::constrained_test_pool(1).await;
        let mut storage = pool.connection().await.unwrap();
        ensure_genesis_state(&mut storage, L2ChainId::default(), &GenesisParams::mock())
>>>>>>> b82d093a
            .await
            .unwrap();
        drop(storage);

        let mempool = MempoolGuard::new(PriorityOpId(0), 100);
        let fee_params_provider = Arc::new(MockBatchFeeParamsProvider::default());
        let fee_input = fee_params_provider.get_batch_fee_input().await;
        let (base_fee, gas_per_pubdata) =
            derive_base_fee_and_gas_per_pubdata(fee_input, ProtocolVersionId::latest().into());

        let mut fetcher = MempoolFetcher::new(
            mempool.clone(),
            fee_params_provider,
            &TEST_MEMPOOL_CONFIG,
            pool.clone(),
        );
        let (tx_hashes_sender, mut tx_hashes_receiver) = mpsc::unbounded_channel();
        fetcher.transaction_hashes_sender = tx_hashes_sender;
        let (stop_sender, stop_receiver) = watch::channel(false);
        let fetcher_task = tokio::spawn(fetcher.run(stop_receiver));

        // Add a new transaction to the storage.
        let transaction = create_l2_transaction(base_fee * 2, gas_per_pubdata * 2);
        assert_eq!(transaction.nonce(), Nonce(0));
        let transaction_hash = transaction.hash();
        let nonce_key = get_nonce_key(&transaction.initiator_account());
        let nonce_log = StorageLog::new_write_log(nonce_key, u256_to_h256(42.into()));
        let mut storage = pool.connection().await.unwrap();
        storage
            .storage_logs_dal()
            .append_storage_logs(MiniblockNumber(0), &[(H256::zero(), vec![nonce_log])])
            .await
            .unwrap();
        storage
            .transactions_dal()
            .insert_transaction_l2(transaction, TransactionExecutionMetrics::default())
            .await;
        drop(storage);

        // Check that the transaction is eventually synced.
        let tx_hashes = wait_for_new_transactions(&mut tx_hashes_receiver).await;
        assert_eq!(tx_hashes, [transaction_hash]);
        // Transaction must not be added to the pool because of its outdated nonce.
        assert_eq!(mempool.stats().l2_transaction_count, 0);

        stop_sender.send_replace(true);
        fetcher_task.await.unwrap().expect("fetcher errored");
    }
}<|MERGE_RESOLUTION|>--- conflicted
+++ resolved
@@ -217,15 +217,9 @@
 
     #[tokio::test]
     async fn syncing_mempool_basics() {
-<<<<<<< HEAD
-        let pool = ConnectionPool::constrained_test_pool(1).await;
-        let mut storage = pool.access_storage().await.unwrap();
+        let pool = ConnectionPool::<Core>::constrained_test_pool(1).await;
+        let mut storage = pool.connection().await.unwrap();
         insert_genesis_batch(&mut storage, &GenesisParams::mock())
-=======
-        let pool = ConnectionPool::<Core>::constrained_test_pool(1).await;
-        let mut storage = pool.connection().await.unwrap();
-        ensure_genesis_state(&mut storage, L2ChainId::default(), &GenesisParams::mock())
->>>>>>> b82d093a
             .await
             .unwrap();
         drop(storage);
@@ -280,15 +274,9 @@
 
     #[tokio::test]
     async fn ignoring_transaction_with_insufficient_fee() {
-<<<<<<< HEAD
-        let pool = ConnectionPool::constrained_test_pool(1).await;
-        let mut storage = pool.access_storage().await.unwrap();
+        let pool = ConnectionPool::<Core>::constrained_test_pool(1).await;
+        let mut storage = pool.connection().await.unwrap();
         insert_genesis_batch(&mut storage, &GenesisParams::mock())
-=======
-        let pool = ConnectionPool::<Core>::constrained_test_pool(1).await;
-        let mut storage = pool.connection().await.unwrap();
-        ensure_genesis_state(&mut storage, L2ChainId::default(), &GenesisParams::mock())
->>>>>>> b82d093a
             .await
             .unwrap();
         drop(storage);
@@ -326,15 +314,9 @@
 
     #[tokio::test]
     async fn ignoring_transaction_with_old_nonce() {
-<<<<<<< HEAD
-        let pool = ConnectionPool::constrained_test_pool(1).await;
-        let mut storage = pool.access_storage().await.unwrap();
+        let pool = ConnectionPool::<Core>::constrained_test_pool(1).await;
+        let mut storage = pool.connection().await.unwrap();
         insert_genesis_batch(&mut storage, &GenesisParams::mock())
-=======
-        let pool = ConnectionPool::<Core>::constrained_test_pool(1).await;
-        let mut storage = pool.connection().await.unwrap();
-        ensure_genesis_state(&mut storage, L2ChainId::default(), &GenesisParams::mock())
->>>>>>> b82d093a
             .await
             .unwrap();
         drop(storage);
