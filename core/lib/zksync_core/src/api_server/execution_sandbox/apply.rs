//! This module provides primitives focusing on the VM instantiation and execution for different use cases.
//! It is rather generic and low-level, so it's not supposed to be a part of public API.
//!
//! Instead, we expect people to write wrappers in the `execution_sandbox` module with a more high-level API
//! that would, in its turn, be used by the actual API method handlers.
//!
//! This module is intended to be blocking.

use std::time::{Duration, Instant};

<<<<<<< HEAD
use multivm::vm_latest::utils::fee::{derive_base_fee_and_gas_per_pubdata, get_operator_gas_price};
use multivm::vm_latest::{constants::BLOCK_GAS_LIMIT, HistoryDisabled};

use multivm::interface::VmInterface;
use multivm::interface::{L1BatchEnv, L2BlockEnv, SystemEnv};
use multivm::VmInstance;
=======
use multivm::{
    interface::{L1BatchEnv, L2BlockEnv, SystemEnv, VmInterface},
    vm_latest::{constants::BLOCK_GAS_LIMIT, HistoryDisabled},
    VmInstance,
};
>>>>>>> 6c5dbb8b
use zksync_dal::{ConnectionPool, SqlxError, StorageProcessor};
use zksync_state::{PostgresStorage, ReadStorage, StorageView, WriteStorage};
use zksync_system_constants::{
    SYSTEM_CONTEXT_ADDRESS, SYSTEM_CONTEXT_CURRENT_L2_BLOCK_INFO_POSITION,
    SYSTEM_CONTEXT_CURRENT_TX_ROLLING_HASH_POSITION, ZKPORTER_IS_AVAILABLE,
};
use zksync_types::{
    api,
    block::{pack_block_info, unpack_block_info, MiniblockHasher},
    get_nonce_key,
    utils::{decompose_full_nonce, nonces_to_full_nonce, storage_key_for_eth_balance},
    AccountTreeId, L1BatchNumber, MiniblockNumber, Nonce, ProtocolVersionId, StorageKey,
    Transaction, H256, U256,
};
use zksync_utils::{h256_to_u256, time::seconds_since_epoch, u256_to_h256};

use super::{
    vm_metrics::{self, SandboxStage, SANDBOX_METRICS},
    BlockArgs, TxExecutionArgs, TxSharedArgs, VmPermit,
};

#[allow(clippy::too_many_arguments)]
pub(super) fn apply_vm_in_sandbox<T>(
    vm_permit: VmPermit,
    shared_args: TxSharedArgs,
    execution_args: &TxExecutionArgs,
    connection_pool: &ConnectionPool,
    tx: Transaction,
    block_args: BlockArgs,
    apply: impl FnOnce(
        &mut VmInstance<StorageView<PostgresStorage<'_>>, HistoryDisabled>,
        Transaction,
    ) -> T,
) -> T {
    let stage_started_at = Instant::now();
    let span = tracing::debug_span!("initialization").entered();

    let rt_handle = vm_permit.rt_handle();
    let mut connection = rt_handle
        .block_on(connection_pool.access_storage_tagged("api"))
        .unwrap();
    let connection_acquire_time = stage_started_at.elapsed();
    // We don't want to emit too many logs.
    if connection_acquire_time > Duration::from_millis(10) {
        tracing::debug!(
            "Obtained connection (took {:?})",
            stage_started_at.elapsed()
        );
    }

    let resolve_started_at = Instant::now();
    let ResolvedBlockInfo {
        state_l2_block_number,
        vm_l1_batch_number,
        l1_batch_timestamp,
        protocol_version,
    } = rt_handle
        .block_on(block_args.resolve_block_info(&mut connection))
        .expect("Failed resolving block numbers");
    let resolve_time = resolve_started_at.elapsed();
    // We don't want to emit too many logs.
    if resolve_time > Duration::from_millis(10) {
        tracing::debug!(
            "Resolved block numbers (took {:?})",
            resolve_started_at.elapsed()
        );
    }

    if block_args.resolves_to_latest_sealed_miniblock() {
        shared_args
            .caches
            .schedule_values_update(state_l2_block_number);
    }

    let mut l2_block_info_to_reset = None;
    let current_l2_block_info =
        rt_handle.block_on(read_l2_block_info(&mut connection, state_l2_block_number));
    let next_l2_block_info = if block_args.is_pending_miniblock() {
        L2BlockEnv {
            number: current_l2_block_info.l2_block_number + 1,
            timestamp: l1_batch_timestamp,
            prev_block_hash: current_l2_block_info.l2_block_hash,
            // For simplicity we assume each miniblock create one virtual block.
            // This may be wrong only during transition period.
            max_virtual_blocks_to_create: 1,
        }
    } else if current_l2_block_info.l2_block_number == 0 {
        // Special case:
        // - For environments, where genesis block was created before virtual block upgrade it doesn't matter what we put here.
        // - Otherwise, we need to put actual values here. We cannot create next l2 block with block_number=0 and max_virtual_blocks_to_create=0
        //   because of SystemContext requirements. But, due to intrinsics of SystemContext, block.number still will be resolved to 0.
        L2BlockEnv {
            number: 1,
            timestamp: 0,
            prev_block_hash: MiniblockHasher::legacy_hash(MiniblockNumber(0)),
            max_virtual_blocks_to_create: 1,
        }
    } else {
        // We need to reset L2 block info in storage to process transaction in the current block context.
        // Actual resetting will be done after `storage_view` is created.
        let prev_l2_block_info = rt_handle.block_on(read_l2_block_info(
            &mut connection,
            state_l2_block_number - 1,
        ));
        l2_block_info_to_reset = Some(prev_l2_block_info);
        L2BlockEnv {
            number: current_l2_block_info.l2_block_number,
            timestamp: current_l2_block_info.l2_block_timestamp,
            prev_block_hash: prev_l2_block_info.l2_block_hash,
            max_virtual_blocks_to_create: 1,
        }
    };

    let storage = PostgresStorage::new(rt_handle.clone(), connection, state_l2_block_number, false)
        .with_caches(shared_args.caches);
    let mut storage_view = StorageView::new(storage);

    let storage_view_setup_started_at = Instant::now();
    if let Some(nonce) = execution_args.enforced_nonce {
        let nonce_key = get_nonce_key(&tx.initiator_account());
        let full_nonce = storage_view.read_value(&nonce_key);
        let (_, deployment_nonce) = decompose_full_nonce(h256_to_u256(full_nonce));
        let enforced_full_nonce = nonces_to_full_nonce(U256::from(nonce.0), deployment_nonce);
        storage_view.set_value(nonce_key, u256_to_h256(enforced_full_nonce));
    }

    let payer = tx.payer();
    let balance_key = storage_key_for_eth_balance(&payer);
    let mut current_balance = h256_to_u256(storage_view.read_value(&balance_key));
    current_balance += execution_args.added_balance;
    storage_view.set_value(balance_key, u256_to_h256(current_balance));

    // Reset L2 block info.
    if let Some(l2_block_info_to_reset) = l2_block_info_to_reset {
        let l2_block_info_key = StorageKey::new(
            AccountTreeId::new(SYSTEM_CONTEXT_ADDRESS),
            SYSTEM_CONTEXT_CURRENT_L2_BLOCK_INFO_POSITION,
        );
        let l2_block_info = pack_block_info(
            l2_block_info_to_reset.l2_block_number as u64,
            l2_block_info_to_reset.l2_block_timestamp,
        );
        storage_view.set_value(l2_block_info_key, u256_to_h256(l2_block_info));

        let l2_block_txs_rolling_hash_key = StorageKey::new(
            AccountTreeId::new(SYSTEM_CONTEXT_ADDRESS),
            SYSTEM_CONTEXT_CURRENT_TX_ROLLING_HASH_POSITION,
        );
        storage_view.set_value(
            l2_block_txs_rolling_hash_key,
            l2_block_info_to_reset.txs_rolling_hash,
        );
    }

    let storage_view_setup_time = storage_view_setup_started_at.elapsed();
    // We don't want to emit too many logs.
    if storage_view_setup_time > Duration::from_millis(10) {
        tracing::debug!("Prepared the storage view (took {storage_view_setup_time:?})",);
    }

    let TxSharedArgs {
        operator_account,
        l1_gas_price,
        fair_l2_gas_price,
        base_system_contracts,
        validation_computational_gas_limit,
        chain_id,
        operator_pubdata_price,
        ..
    } = shared_args;

    let system_env = SystemEnv {
        zk_porter_available: ZKPORTER_IS_AVAILABLE,
        version: protocol_version,
        base_system_smart_contracts: base_system_contracts
            .get_by_protocol_version(protocol_version),
        gas_limit: BLOCK_GAS_LIMIT,
        execution_mode: execution_args.execution_mode,
        default_validation_computational_gas_limit: validation_computational_gas_limit,
        chain_id,
    };

    let l1_batch_env = L1BatchEnv {
        previous_batch_hash: None,
        number: vm_l1_batch_number,
        timestamp: l1_batch_timestamp,
        l1_gas_price,
        fair_l2_gas_price,
        fee_account: *operator_account.address(),
        enforced_base_fee: execution_args.enforced_base_fee,
        first_l2_block: next_l2_block_info,
        fair_pubdata_price: operator_pubdata_price,
    };

    let storage_view = storage_view.to_rc_ptr();
    let mut vm = Box::new(VmInstance::new_with_specific_version(
        l1_batch_env.clone(),
        system_env,
        storage_view.clone(),
        protocol_version.into_api_vm_version(),
    ));

    SANDBOX_METRICS.sandbox[&SandboxStage::Initialization].observe(stage_started_at.elapsed());
    span.exit();

    let tx_id = format!(
        "{:?}-{}",
        tx.initiator_account(),
        tx.nonce().unwrap_or(Nonce(0))
    );
    let execution_latency = SANDBOX_METRICS.sandbox[&SandboxStage::Execution].start();
    let result = apply(&mut vm, tx);
    let vm_execution_took = execution_latency.observe();

    let memory_metrics = vm.record_vm_memory_metrics();
    vm_metrics::report_vm_memory_metrics(
        &tx_id,
        &memory_metrics,
        vm_execution_took,
        storage_view.as_ref().borrow_mut().metrics(),
    );
    drop(vm_permit); // Ensure that the permit lives until this point

    result
}

#[derive(Debug, Clone, Copy)]
struct StoredL2BlockInfo {
    pub l2_block_number: u32,
    pub l2_block_timestamp: u64,
    pub l2_block_hash: H256,
    pub txs_rolling_hash: H256,
}

async fn read_l2_block_info(
    connection: &mut StorageProcessor<'_>,
    miniblock_number: MiniblockNumber,
) -> StoredL2BlockInfo {
    let l2_block_info_key = StorageKey::new(
        AccountTreeId::new(SYSTEM_CONTEXT_ADDRESS),
        SYSTEM_CONTEXT_CURRENT_L2_BLOCK_INFO_POSITION,
    );
    let l2_block_info = connection
        .storage_web3_dal()
        .get_historical_value_unchecked(&l2_block_info_key, miniblock_number)
        .await
        .unwrap();
    let (l2_block_number, l2_block_timestamp) = unpack_block_info(h256_to_u256(l2_block_info));

    let l2_block_txs_rolling_hash_key = StorageKey::new(
        AccountTreeId::new(SYSTEM_CONTEXT_ADDRESS),
        SYSTEM_CONTEXT_CURRENT_TX_ROLLING_HASH_POSITION,
    );
    let txs_rolling_hash = connection
        .storage_web3_dal()
        .get_historical_value_unchecked(&l2_block_txs_rolling_hash_key, miniblock_number)
        .await
        .unwrap();

    let l2_block_hash = connection
        .blocks_web3_dal()
        .get_miniblock_hash(miniblock_number)
        .await
        .unwrap()
        .unwrap();

    StoredL2BlockInfo {
        l2_block_number: l2_block_number as u32,
        l2_block_timestamp,
        l2_block_hash,
        txs_rolling_hash,
    }
}

#[derive(Debug)]
struct ResolvedBlockInfo {
    pub state_l2_block_number: MiniblockNumber,
    pub vm_l1_batch_number: L1BatchNumber,
    pub l1_batch_timestamp: u64,
    pub protocol_version: ProtocolVersionId,
}

impl BlockArgs {
    pub(crate) fn is_pending_miniblock(&self) -> bool {
        matches!(
            self.block_id,
            api::BlockId::Number(api::BlockNumber::Pending)
        )
    }

    async fn resolve_block_info(
        &self,
        connection: &mut StorageProcessor<'_>,
    ) -> Result<ResolvedBlockInfo, SqlxError> {
        let (state_l2_block_number, vm_l1_batch_number, l1_batch_timestamp) =
            if self.is_pending_miniblock() {
                let sealed_l1_batch_number = connection
                    .blocks_web3_dal()
                    .get_sealed_l1_batch_number()
                    .await?;
                let sealed_miniblock_header = connection
                    .blocks_dal()
                    .get_last_sealed_miniblock_header()
                    .await
                    .unwrap()
                    .expect("At least one miniblock must exist");

                // Timestamp of the next L1 batch must be greater than the timestamp of the last miniblock.
                let l1_batch_timestamp =
                    seconds_since_epoch().max(sealed_miniblock_header.timestamp + 1);
                (
                    sealed_miniblock_header.number,
                    sealed_l1_batch_number + 1,
                    l1_batch_timestamp,
                )
            } else {
                let l1_batch_number = connection
                    .storage_web3_dal()
                    .resolve_l1_batch_number_of_miniblock(self.resolved_block_number)
                    .await?
                    .expected_l1_batch();
                let l1_batch_timestamp = self.l1_batch_timestamp_s.unwrap_or_else(|| {
                    panic!(
                    "L1 batch timestamp is `None`, `block_id`: {:?}, `resolved_block_number`: {}",
                    self.block_id, self.resolved_block_number.0
                );
                });

                (
                    self.resolved_block_number,
                    l1_batch_number,
                    l1_batch_timestamp,
                )
            };

        // Blocks without version specified are considered to be of `Version9`.
        // TODO: remove `unwrap_or` when protocol version ID will be assigned for each block.
        let protocol_version = connection
            .blocks_dal()
            .get_miniblock_protocol_version_id(state_l2_block_number)
            .await
            .unwrap()
            .unwrap_or(ProtocolVersionId::Version9);
        Ok(ResolvedBlockInfo {
            state_l2_block_number,
            vm_l1_batch_number,
            l1_batch_timestamp,
            protocol_version,
        })
    }
}<|MERGE_RESOLUTION|>--- conflicted
+++ resolved
@@ -8,20 +8,15 @@
 
 use std::time::{Duration, Instant};
 
-<<<<<<< HEAD
-use multivm::vm_latest::utils::fee::{derive_base_fee_and_gas_per_pubdata, get_operator_gas_price};
-use multivm::vm_latest::{constants::BLOCK_GAS_LIMIT, HistoryDisabled};
-
-use multivm::interface::VmInterface;
-use multivm::interface::{L1BatchEnv, L2BlockEnv, SystemEnv};
-use multivm::VmInstance;
-=======
 use multivm::{
     interface::{L1BatchEnv, L2BlockEnv, SystemEnv, VmInterface},
-    vm_latest::{constants::BLOCK_GAS_LIMIT, HistoryDisabled},
+    vm_latest::{
+        constants::BLOCK_GAS_LIMIT,
+        utils::fee::{derive_base_fee_and_gas_per_pubdata, get_operator_gas_price},
+        HistoryDisabled,
+    },
     VmInstance,
 };
->>>>>>> 6c5dbb8b
 use zksync_dal::{ConnectionPool, SqlxError, StorageProcessor};
 use zksync_state::{PostgresStorage, ReadStorage, StorageView, WriteStorage};
 use zksync_system_constants::{
