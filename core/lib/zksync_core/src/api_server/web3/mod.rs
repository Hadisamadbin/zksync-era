use std::{net::SocketAddr, num::NonZeroU32, sync::Arc, time::Duration};

use anyhow::Context as _;
use chrono::NaiveDateTime;
use futures::future;
use serde::Deserialize;
use tokio::{
    sync::{mpsc, oneshot, watch, Mutex},
    task::JoinHandle,
};
use tower_http::{cors::CorsLayer, metrics::InFlightRequestsLayer};
use zksync_dal::{ConnectionPool, StorageProcessor};
use zksync_health_check::{HealthStatus, HealthUpdater, ReactiveHealthCheck};
use zksync_types::api::APIMode;
use zksync_types::{api, MiniblockNumber};
use zksync_web3_decl::{
    error::Web3Error,
    jsonrpsee::{
        server::{BatchRequestConfig, RpcServiceBuilder, ServerBuilder},
        RpcModule,
    },
    namespaces::{
        DebugNamespaceServer, EnNamespaceServer, EthNamespaceServer, EthPubSubServer,
        NetNamespaceServer, SnapshotsNamespaceServer, Web3NamespaceServer, ZksNamespaceServer,
    },
    types::Filter,
};

use self::{
    backend_jsonrpsee::internal_error,
    metrics::API_METRICS,
    namespaces::{
        DebugNamespace, EnNamespace, EthNamespace, NetNamespace, SnapshotsNamespace, Web3Namespace,
        ZksNamespace,
    },
    pubsub::{EthSubscribe, EthSubscriptionIdProvider, PubSubEvent},
    state::{Filters, InternalApiConfig, RpcState, SealedMiniblockNumber},
};
use crate::{
    api_server::{
        execution_sandbox::VmConcurrencyBarrier, tree::TreeApiHttpClient, tx_sender::TxSender,
        web3::backend_jsonrpsee::batch_limiter_middleware::LimitMiddleware,
    },
    l1_gas_price::L1GasPriceProvider,
    sync_layer::SyncState,
};

pub mod backend_jsonrpsee;
mod metrics;
pub mod namespaces;
mod pubsub;
pub mod state;
#[cfg(test)]
pub(crate) mod tests;

/// Timeout for graceful shutdown logic within API servers.
const GRACEFUL_SHUTDOWN_TIMEOUT: Duration = Duration::from_secs(5);

/// Represents all kinds of `Filter`.
#[derive(Debug, Clone)]
pub(crate) enum TypedFilter {
    // Events from some block with additional filters
    Events(Filter, MiniblockNumber),
    // Blocks from some block
    Blocks(MiniblockNumber),
    // Pending transactions from some timestamp
    PendingTransactions(NaiveDateTime),
}

#[derive(Debug, Clone, Copy)]
enum ApiTransport {
    WebSocket(SocketAddr),
    Http(SocketAddr),
}

#[derive(Debug, Deserialize, Clone, PartialEq)]
#[serde(rename_all = "lowercase")]
pub enum Namespace {
    Eth,
    Net,
    Web3,
    Debug,
    Zks,
    En,
    Pubsub,
    Snapshots,
}

impl Namespace {
    pub const DEFAULT: &'static [Namespace] = &[
        Namespace::Eth,
        Namespace::Net,
        Namespace::Web3,
        Namespace::Zks,
        Namespace::En,
        Namespace::Pubsub,
    ];
}

/// Handles to the initialized API server.
#[derive(Debug)]
pub struct ApiServerHandles {
    pub local_addr: SocketAddr,
    pub tasks: Vec<JoinHandle<anyhow::Result<()>>>,
    pub health_check: ReactiveHealthCheck,
}

#[derive(Debug)]
pub struct ApiBuilder<G> {
    pool: ConnectionPool,
    last_miniblock_pool: ConnectionPool,
    config: InternalApiConfig,
    transport: Option<ApiTransport>,
    tx_sender: Option<TxSender<G>>,
    vm_barrier: Option<VmConcurrencyBarrier>,
    filters_limit: Option<usize>,
    subscriptions_limit: Option<usize>,
    batch_request_size_limit: Option<usize>,
    response_body_size_limit: Option<usize>,
    websocket_requests_per_minute_limit: Option<NonZeroU32>,
    sync_state: Option<SyncState>,
    threads: Option<usize>,
    vm_concurrency_limit: Option<usize>,
    polling_interval: Option<Duration>,
    namespaces: Option<Vec<Namespace>>,
    tree_api_url: Option<String>,
    pub_sub_events_sender: Option<mpsc::UnboundedSender<PubSubEvent>>,
}

impl<G> ApiBuilder<G> {
    pub fn jsonrpsee_backend(config: InternalApiConfig, pool: ConnectionPool) -> Self {
        Self {
            transport: None,
            last_miniblock_pool: pool.clone(),
            pool,
            sync_state: None,
            tx_sender: None,
            vm_barrier: None,
            filters_limit: None,
            subscriptions_limit: None,
            batch_request_size_limit: None,
            response_body_size_limit: None,
            websocket_requests_per_minute_limit: None,
            threads: None,
            vm_concurrency_limit: None,
            polling_interval: None,
            namespaces: None,
            config,
            tree_api_url: None,
            pub_sub_events_sender: None,
        }
    }

    pub fn ws(mut self, port: u16) -> Self {
        self.transport = Some(ApiTransport::WebSocket(([0, 0, 0, 0], port).into()));
        self
    }

    pub fn http(mut self, port: u16) -> Self {
        self.transport = Some(ApiTransport::Http(([0, 0, 0, 0], port).into()));
        self
    }

    /// Configures a dedicated DB pool to be used for updating the latest miniblock information
    /// in a background task. If not called, the main pool will be used. If the API server is under high load,
    /// it may make sense to supply a single-connection pool to reduce pool contention with the API methods.
    pub fn with_last_miniblock_pool(mut self, pool: ConnectionPool) -> Self {
        self.last_miniblock_pool = pool;
        self
    }

    pub fn with_tx_sender(
        mut self,
        tx_sender: TxSender<G>,
        vm_barrier: VmConcurrencyBarrier,
    ) -> Self {
        self.tx_sender = Some(tx_sender);
        self.vm_barrier = Some(vm_barrier);
        self
    }

    pub fn with_filter_limit(mut self, filters_limit: usize) -> Self {
        self.filters_limit = Some(filters_limit);
        self
    }

    pub fn with_subscriptions_limit(mut self, subscriptions_limit: usize) -> Self {
        self.subscriptions_limit = Some(subscriptions_limit);
        self
    }

    pub fn with_batch_request_size_limit(mut self, batch_request_size_limit: usize) -> Self {
        self.batch_request_size_limit = Some(batch_request_size_limit);
        self
    }

    pub fn with_response_body_size_limit(mut self, response_body_size_limit: usize) -> Self {
        self.response_body_size_limit = Some(response_body_size_limit);
        self
    }

    pub fn with_websocket_requests_per_minute_limit(
        mut self,
        websocket_requests_per_minute_limit: NonZeroU32,
    ) -> Self {
        self.websocket_requests_per_minute_limit = Some(websocket_requests_per_minute_limit);
        self
    }

    pub fn with_sync_state(mut self, sync_state: SyncState) -> Self {
        self.sync_state = Some(sync_state);
        self
    }

    pub fn with_threads(mut self, threads: usize) -> Self {
        self.threads = Some(threads);
        self
    }

    pub fn with_polling_interval(mut self, polling_interval: Duration) -> Self {
        self.polling_interval = Some(polling_interval);
        self
    }

    pub fn with_vm_concurrency_limit(mut self, vm_concurrency_limit: usize) -> Self {
        self.vm_concurrency_limit = Some(vm_concurrency_limit);
        self
    }

    pub fn enable_api_namespaces(mut self, namespaces: Vec<Namespace>) -> Self {
        self.namespaces = Some(namespaces);
        self
    }

    pub fn with_tree_api(mut self, tree_api_url: Option<String>) -> Self {
        self.tree_api_url = tree_api_url;
        self
    }

    #[cfg(test)]
    fn with_pub_sub_events(mut self, sender: mpsc::UnboundedSender<PubSubEvent>) -> Self {
        self.pub_sub_events_sender = Some(sender);
        self
    }
}

impl<G: 'static + Send + Sync + L1GasPriceProvider> ApiBuilder<G> {
    fn build_rpc_state(self) -> RpcState<G> {
        // Chosen to be significantly smaller than the interval between miniblocks, but larger than
        // the latency of getting the latest sealed miniblock number from Postgres. If the API server
        // processes enough requests, information about the latest sealed miniblock will be updated
        // by reporting block difference metrics, so the actual update lag would be much smaller than this value.
        const SEALED_MINIBLOCK_UPDATE_INTERVAL: Duration = Duration::from_millis(25);

        let (last_sealed_miniblock, update_task) =
            SealedMiniblockNumber::new(self.last_miniblock_pool, SEALED_MINIBLOCK_UPDATE_INTERVAL);
        // The update tasks takes care of its termination, so we don't need to retain its handle.
        tokio::spawn(update_task);

        RpcState {
            installed_filters: Arc::new(Mutex::new(Filters::new(self.filters_limit))),
            connection_pool: self.pool,
            tx_sender: self.tx_sender.expect("TxSender is not provided"),
            sync_state: self.sync_state,
            api_config: self.config,
            last_sealed_miniblock,
            tree_api: self
                .tree_api_url
                .map(|url| TreeApiHttpClient::new(url.as_str())),
        }
    }

<<<<<<< HEAD
    async fn build_rpc_module(mut self, api_mode: APIMode) -> RpcModule<()> {
=======
    async fn build_rpc_module(mut self, pubsub: Option<EthSubscribe>) -> RpcModule<()> {
>>>>>>> 9298b1b9
        let namespaces = self.namespaces.take().unwrap();
        let zksync_network_id = self.config.l2_chain_id;
        let rpc_state = self.build_rpc_state();

        // Collect all the methods into a single RPC module.
        let mut rpc = RpcModule::new(());
        if let Some(pubsub) = pubsub {
            rpc.merge(pubsub.into_rpc())
                .expect("Can't merge eth pubsub namespace");
        }

        if namespaces.contains(&Namespace::Eth) {
            rpc.merge(EthNamespace::new(rpc_state.clone(), api_mode).into_rpc())
                .expect("Can't merge eth namespace");
        }
        if namespaces.contains(&Namespace::Net) {
            rpc.merge(NetNamespace::new(zksync_network_id).into_rpc())
                .expect("Can't merge net namespace");
        }
        if namespaces.contains(&Namespace::Web3) {
            rpc.merge(Web3Namespace.into_rpc())
                .expect("Can't merge web3 namespace");
        }
        if namespaces.contains(&Namespace::Zks) {
            rpc.merge(ZksNamespace::new(rpc_state.clone()).into_rpc())
                .expect("Can't merge zks namespace");
        }
        if namespaces.contains(&Namespace::En) {
            rpc.merge(EnNamespace::new(rpc_state.clone()).into_rpc())
                .expect("Can't merge en namespace");
        }
        if namespaces.contains(&Namespace::Debug) {
            rpc.merge(DebugNamespace::new(rpc_state.clone()).await.into_rpc())
                .expect("Can't merge debug namespace");
        }
        if namespaces.contains(&Namespace::Snapshots) {
            rpc.merge(SnapshotsNamespace::new(rpc_state).into_rpc())
                .expect("Can't merge snapshots namespace");
        }
        rpc
    }

    pub async fn build(
        mut self,
        stop_receiver: watch::Receiver<bool>,
        api_mode: APIMode,
    ) -> anyhow::Result<ApiServerHandles> {
        if self.filters_limit.is_none() {
            tracing::warn!("Filters limit is not set - unlimited filters are allowed");
        }

        if self.namespaces.is_none() {
            tracing::warn!(
                "debug_  and snapshots_ API namespace will be disabled by default in ApiBuilder"
            );
            self.namespaces = Some(Namespace::DEFAULT.to_vec());
        }

        if self
            .namespaces
            .as_ref()
            .unwrap()
            .contains(&Namespace::Pubsub)
            && matches!(&self.transport, Some(ApiTransport::Http(_)))
        {
            tracing::debug!("pubsub API is not supported for HTTP transport, ignoring");
        }

        match (&self.transport, self.subscriptions_limit) {
            (Some(ApiTransport::WebSocket(_)), None) => {
                tracing::warn!(
                    "`subscriptions_limit` is not set - unlimited subscriptions are allowed"
                );
            }
            (Some(ApiTransport::Http(_)), Some(_)) => {
                tracing::warn!(
                    "`subscriptions_limit` is ignored for HTTP transport, use WebSocket instead"
                );
            }
            _ => {}
        }

<<<<<<< HEAD
        match (self.backend, self.transport.take()) {
            (ApiBackend::Jsonrpc, Some(ApiTransport::Http(addr))) => {
                self.build_jsonrpc_http(addr, stop_receiver, api_mode).await
            }
            (ApiBackend::Jsonrpc, Some(ApiTransport::WebSocket(addr))) => {
                self.build_jsonrpc_ws(addr, stop_receiver, api_mode).await
            }
            (ApiBackend::Jsonrpsee, Some(transport)) => {
                self.build_jsonrpsee(transport, stop_receiver, api_mode)
                    .await
            }
            (_, None) => anyhow::bail!("ApiTransport is not specified"),
        }
    }

    async fn build_jsonrpc_http(
        mut self,
        addr: SocketAddr,
        mut stop_receiver: watch::Receiver<bool>,
        api_mode: APIMode,
    ) -> anyhow::Result<ApiServerHandles> {
        if self.batch_request_size_limit.is_some() {
            tracing::info!("`batch_request_size_limit` is not supported for HTTP `jsonrpc` backend, this value is ignored");
        }
        if self.response_body_size_limit.is_some() {
            tracing::info!("`response_body_size_limit` is not supported for `jsonrpc` backend, this value is ignored");
        }

        let (health_check, health_updater) = ReactiveHealthCheck::new("http_api");
        let vm_barrier = self.vm_barrier.take().unwrap();
        // ^ `unwrap()` is safe by construction

        let runtime = tokio::runtime::Builder::new_multi_thread()
            .enable_all()
            .thread_name("jsonrpc-http-worker")
            .worker_threads(self.threads.unwrap())
            .build()
            .context("Failed creating Tokio runtime for `jsonrpc` API backend")?;
        let mut io_handler: MetaIoHandler<()> = MetaIoHandler::default();
        self.extend_jsonrpc_methods(&mut io_handler, api_mode).await;

        let (local_addr_sender, local_addr) = oneshot::channel();
        let server_task = tokio::task::spawn_blocking(move || {
            let server = jsonrpc_http_server::ServerBuilder::new(io_handler)
                .threads(1)
                .event_loop_executor(runtime.handle().clone())
                .start_http(&addr)
                .context("jsonrpc_http::Server::start_http")?;
            local_addr_sender.send(*server.address()).ok();

            let close_handle = server.close_handle();
            let closing_vm_barrier = vm_barrier.clone();
            runtime.handle().spawn(async move {
                if stop_receiver.changed().await.is_err() {
                    tracing::warn!(
                        "Stop signal sender for HTTP JSON-RPC server was dropped without sending a signal"
                    );
                }
                tracing::info!("Stop signal received, HTTP JSON-RPC server is shutting down");
                closing_vm_barrier.close();
                close_handle.close();
            });

            health_updater.update(HealthStatus::Ready.into());
            server.wait();
            drop(health_updater);
            tracing::info!("HTTP JSON-RPC server stopped");
            runtime.block_on(Self::wait_for_vm(vm_barrier, "HTTP"));
            runtime.shutdown_timeout(GRACEFUL_SHUTDOWN_TIMEOUT);
            Ok(())
        });

        let local_addr = match local_addr.await {
            Ok(addr) => addr,
            Err(_) => {
                // If the local address was not transmitted, `server_task` must have failed.
                let err = server_task
                    .await
                    .context("HTTP JSON-RPC server panicked")?
                    .unwrap_err();
                return Err(err);
            }
        };
        Ok(ApiServerHandles {
            local_addr,
            health_check,
            tasks: vec![server_task],
        })
=======
        match self.transport.take() {
            Some(transport) => self.build_jsonrpsee(transport, stop_receiver).await,
            None => anyhow::bail!("ApiTransport is not specified"),
        }
>>>>>>> 9298b1b9
    }

    async fn wait_for_vm(vm_barrier: VmConcurrencyBarrier, transport: &str) {
        let wait_for_vm =
            tokio::time::timeout(GRACEFUL_SHUTDOWN_TIMEOUT, vm_barrier.wait_until_stopped());
        if wait_for_vm.await.is_err() {
            tracing::warn!(
                "VM execution on {transport} JSON-RPC server didn't stop after {GRACEFUL_SHUTDOWN_TIMEOUT:?}; \
                 forcing shutdown anyway"
            );
        } else {
            tracing::info!("VM execution on {transport} JSON-RPC server stopped");
        }
    }

<<<<<<< HEAD
    async fn extend_jsonrpc_methods<T, S>(mut self, io: &mut MetaIoHandler<T, S>, api_mode: APIMode)
    where
        T: jsonrpc_core::Metadata,
        S: jsonrpc_core::Middleware<T>,
    {
        let zksync_network_id = self.config.l2_chain_id;
        let namespaces = self.namespaces.take().unwrap();
        let rpc_state = self.build_rpc_state();
        if namespaces.contains(&Namespace::Eth) {
            io.extend_with(EthNamespace::new(rpc_state.clone(), api_mode).to_delegate());
        }
        if namespaces.contains(&Namespace::Zks) {
            io.extend_with(ZksNamespace::new(rpc_state.clone()).to_delegate());
        }
        if namespaces.contains(&Namespace::En) {
            io.extend_with(EnNamespace::new(rpc_state.clone()).to_delegate());
        }
        if namespaces.contains(&Namespace::Web3) {
            io.extend_with(Web3Namespace.to_delegate());
        }
        if namespaces.contains(&Namespace::Net) {
            io.extend_with(NetNamespace::new(zksync_network_id).to_delegate());
        }
        if namespaces.contains(&Namespace::Debug) {
            let debug_ns = DebugNamespace::new(rpc_state).await;
            io.extend_with(debug_ns.to_delegate());
        }
    }

    async fn build_jsonrpc_ws(
        mut self,
        addr: SocketAddr,
        mut stop_receiver: watch::Receiver<bool>,
        api_mode: APIMode,
    ) -> anyhow::Result<ApiServerHandles> {
        if self.response_body_size_limit.is_some() {
            tracing::info!("`response_body_size_limit` is not supported for `jsonrpc` backend, this value is ignored");
        }

        let (health_check, health_updater) = ReactiveHealthCheck::new("ws_api");
        let websocket_requests_per_second_limit = self.websocket_requests_per_minute_limit;
        let batch_limiter_middleware =
            LimitMiddleware::new(Transport::Ws, self.batch_request_size_limit);

        let runtime = tokio::runtime::Builder::new_multi_thread()
            .enable_all()
            .thread_name("jsonrpc-ws-worker")
            .worker_threads(self.threads.unwrap())
            .build()
            .context("Failed creating Tokio runtime for `jsonrpc-ws` API backend")?;
        let max_connections = self.subscriptions_limit.unwrap_or(usize::MAX);
        let vm_barrier = self.vm_barrier.take().unwrap();

        let io_handler: MetaIoHandler<RateLimitMetadata<Arc<jsonrpc_pubsub::Session>>, _> =
            MetaIoHandler::with_middleware(batch_limiter_middleware);
        let mut io_handler = PubSubHandler::new(io_handler);
        let mut tasks = Vec::new();

        if self
            .namespaces
            .as_ref()
            .unwrap()
            .contains(&Namespace::Pubsub)
        {
            let mut pub_sub = EthSubscribe::new(runtime.handle().clone());
            if let Some(sender) = self.pub_sub_events_sender.take() {
                pub_sub.set_events_sender(sender);
            }
            let polling_interval = self
                .polling_interval
                .context("Polling interval is not set")?;

            tasks.extend(pub_sub.spawn_notifiers(
                self.pool.clone(),
                polling_interval,
                stop_receiver.clone(),
            ));
            io_handler.extend_with(pub_sub.to_delegate());
        }
        self.extend_jsonrpc_methods(&mut io_handler, api_mode).await;

        let (local_addr_sender, local_addr) = oneshot::channel();
        let server_task = tokio::task::spawn_blocking(move || {
            let server = jsonrpc_ws_server::ServerBuilder::with_meta_extractor(
                io_handler,
                move |context: &jsonrpc_ws_server::RequestContext| {
                    let session = Arc::new(jsonrpc_pubsub::Session::new(context.sender()));
                    RateLimitMetadata::new(websocket_requests_per_second_limit, session)
                },
            )
            .event_loop_executor(runtime.handle().clone())
            .max_connections(max_connections)
            .session_stats(TrackOpenWsConnections)
            .start(&addr)
            .context("jsonrpc_ws_server::Server::start()")?;

            local_addr_sender.send(*server.addr()).ok();

            let close_handle = server.close_handle();
            let closing_vm_barrier = vm_barrier.clone();
            runtime.handle().spawn(async move {
                if stop_receiver.changed().await.is_err() {
                    tracing::warn!(
                        "Stop signal sender for WS JSON-RPC server was dropped without sending a signal"
                    );
                }
                tracing::info!("Stop signal received, WS JSON-RPC server is shutting down");
                closing_vm_barrier.close();
                close_handle.close();
            });

            health_updater.update(HealthStatus::Ready.into());
            server
                .wait()
                .context("WS JSON-RPC server encountered fatal error")?;
            drop(health_updater);
            tracing::info!("WS JSON-RPC server stopped");
            runtime.block_on(Self::wait_for_vm(vm_barrier, "WS"));
            runtime.shutdown_timeout(GRACEFUL_SHUTDOWN_TIMEOUT);
            Ok(())
        });

        let local_addr = match local_addr.await {
            Ok(addr) => addr,
            Err(_) => {
                // If the local address was not transmitted, `server_task` must have failed.
                let err = server_task
                    .await
                    .context("WS JSON-RPC server panicked")?
                    .unwrap_err();
                return Err(err);
            }
        };
        tasks.push(server_task);

        Ok(ApiServerHandles {
            local_addr,
            tasks,
            health_check,
        })
    }

=======
>>>>>>> 9298b1b9
    async fn build_jsonrpsee(
        mut self,
        transport: ApiTransport,
        stop_receiver: watch::Receiver<bool>,
        api_mode: APIMode,
    ) -> anyhow::Result<ApiServerHandles> {
        let (runtime_thread_name, health_check_name) = match transport {
            ApiTransport::Http(_) => ("jsonrpsee-http-worker", "http_api"),
            ApiTransport::WebSocket(_) => ("jsonrpsee-ws-worker", "ws_api"),
        };
        let (health_check, health_updater) = ReactiveHealthCheck::new(health_check_name);
        let vm_barrier = self.vm_barrier.take().unwrap();
        let batch_request_config = if let Some(limit) = self.batch_request_size_limit {
            BatchRequestConfig::Limit(limit as u32)
        } else {
            BatchRequestConfig::Unlimited
        };
        let response_body_size_limit = self
            .response_body_size_limit
            .map(|limit| limit as u32)
            .unwrap_or(u32::MAX);

        let websocket_requests_per_minute_limit = self.websocket_requests_per_minute_limit;
        let subscriptions_limit = self.subscriptions_limit;

        let runtime = tokio::runtime::Builder::new_multi_thread()
            .enable_all()
            .thread_name(runtime_thread_name)
            .worker_threads(self.threads.unwrap())
            .build()
            .with_context(|| {
                format!("Failed creating Tokio runtime for {health_check_name} jsonrpsee server")
            })?;
<<<<<<< HEAD
        let rpc = self.build_rpc_module(api_mode).await;
=======
>>>>>>> 9298b1b9

        let mut tasks = vec![];
        let mut pubsub = None;
        if matches!(transport, ApiTransport::WebSocket(_))
            && self
                .namespaces
                .as_ref()
                .unwrap()
                .contains(&Namespace::Pubsub)
        {
            let mut pub_sub = EthSubscribe::new();
            if let Some(sender) = self.pub_sub_events_sender.take() {
                pub_sub.set_events_sender(sender);
            }
            let polling_interval = self
                .polling_interval
                .context("Polling interval is not set")?;

            tasks.extend(pub_sub.spawn_notifiers(
                self.pool.clone(),
                polling_interval,
                stop_receiver.clone(),
            ));

            pubsub = Some(pub_sub);
        }

        let rpc = self.build_rpc_module(pubsub).await;
        // Start the server in a separate tokio runtime from a dedicated thread.
        let (local_addr_sender, local_addr) = oneshot::channel();
        let server_task = tokio::task::spawn_blocking(move || {
            let res = runtime.block_on(Self::run_jsonrpsee_server(
                rpc,
                transport,
                stop_receiver,
                local_addr_sender,
                health_updater,
                vm_barrier,
                batch_request_config,
                response_body_size_limit,
                subscriptions_limit,
                websocket_requests_per_minute_limit,
            ));
            runtime.shutdown_timeout(GRACEFUL_SHUTDOWN_TIMEOUT);
            res
        });

        let local_addr = match local_addr.await {
            Ok(addr) => addr,
            Err(_) => {
                // If the local address was not transmitted, `server_task` must have failed.
                let err = server_task
                    .await
                    .with_context(|| format!("{health_check_name} server panicked"))?
                    .unwrap_err();
                return Err(err);
            }
        };
        tasks.push(server_task);
        Ok(ApiServerHandles {
            local_addr,
            health_check,
            tasks,
        })
    }

    #[allow(clippy::too_many_arguments)]
    async fn run_jsonrpsee_server(
        rpc: RpcModule<()>,
        transport: ApiTransport,
        mut stop_receiver: watch::Receiver<bool>,
        local_addr_sender: oneshot::Sender<SocketAddr>,
        health_updater: HealthUpdater,
        vm_barrier: VmConcurrencyBarrier,
        batch_request_config: BatchRequestConfig,
        response_body_size_limit: u32,
        subscriptions_limit: Option<usize>,
        websocket_requests_per_minute_limit: Option<NonZeroU32>,
    ) -> anyhow::Result<()> {
        let (transport_str, is_http, addr) = match transport {
            ApiTransport::Http(addr) => ("HTTP", true, addr),
            ApiTransport::WebSocket(addr) => ("WS", false, addr),
        };
        let transport_label = (&transport).into();

        // Setup CORS.
        let cors = is_http.then(|| {
            CorsLayer::new()
                // Allow `POST` when accessing the resource
                .allow_methods([reqwest::Method::POST])
                // Allow requests from any origin
                .allow_origin(tower_http::cors::Any)
                .allow_headers([reqwest::header::CONTENT_TYPE])
        });
        // Setup metrics for the number of in-flight requests.
        let (in_flight_requests, counter) = InFlightRequestsLayer::pair();
        tokio::spawn(
            counter.run_emitter(Duration::from_millis(100), move |count| {
                API_METRICS.web3_in_flight_requests[&transport_label].observe(count);
                future::ready(())
            }),
        );
        // Assemble server middleware.
        let middleware = tower::ServiceBuilder::new()
            .layer(in_flight_requests)
            .option_layer(cors);

        // Settings shared by HTTP and WS servers.
        let server_builder = ServerBuilder::default()
            .max_connections(
                !is_http
                    .then_some(subscriptions_limit)
                    .flatten()
                    .unwrap_or(5_000) as u32,
            )
            .set_http_middleware(middleware)
            .max_response_body_size(response_body_size_limit)
            .set_batch_request_config(batch_request_config);

        let (local_addr, server_handle) = if is_http {
            // HTTP-specific settings
            let server = server_builder
                .http_only()
                .build(addr)
                .await
                .context("Failed building HTTP JSON-RPC server")?;
            (server.local_addr(), server.start(rpc))
        } else {
            // WS specific settings
            let server = server_builder
                .set_rpc_middleware(RpcServiceBuilder::new().layer_fn(move |a| {
                    LimitMiddleware::new(a, websocket_requests_per_minute_limit)
                }))
                .set_id_provider(EthSubscriptionIdProvider)
                .build(addr)
                .await
                .context("Failed building WS JSON-RPC server")?;
            (server.local_addr(), server.start(rpc))
        };
        let local_addr = local_addr.with_context(|| {
            format!("Failed getting local address for {transport_str} JSON-RPC server")
        })?;
        local_addr_sender.send(local_addr).ok();

        let close_handle = server_handle.clone();
        let closing_vm_barrier = vm_barrier.clone();
        tokio::spawn(async move {
            if stop_receiver.changed().await.is_err() {
                tracing::warn!(
                    "Stop signal sender for {transport_str} JSON-RPC server was dropped \
                     without sending a signal"
                );
            }
            tracing::info!(
                "Stop signal received, {transport_str} JSON-RPC server is shutting down"
            );
            closing_vm_barrier.close();
            close_handle.stop().ok();
        });
        health_updater.update(HealthStatus::Ready.into());

        server_handle.stopped().await;
        drop(health_updater);
        tracing::info!("{transport_str} JSON-RPC server stopped");
        Self::wait_for_vm(vm_barrier, transport_str).await;
        Ok(())
    }
}

async fn resolve_block(
    connection: &mut StorageProcessor<'_>,
    block: api::BlockId,
    method_name: &'static str,
) -> Result<MiniblockNumber, Web3Error> {
    let result = connection.blocks_web3_dal().resolve_block_id(block).await;
    result
        .map_err(|err| internal_error(method_name, err))?
        .ok_or(Web3Error::NoBlock)
}<|MERGE_RESOLUTION|>--- conflicted
+++ resolved
@@ -11,7 +11,6 @@
 use tower_http::{cors::CorsLayer, metrics::InFlightRequestsLayer};
 use zksync_dal::{ConnectionPool, StorageProcessor};
 use zksync_health_check::{HealthStatus, HealthUpdater, ReactiveHealthCheck};
-use zksync_types::api::APIMode;
 use zksync_types::{api, MiniblockNumber};
 use zksync_web3_decl::{
     error::Web3Error,
@@ -270,11 +269,7 @@
         }
     }
 
-<<<<<<< HEAD
-    async fn build_rpc_module(mut self, api_mode: APIMode) -> RpcModule<()> {
-=======
     async fn build_rpc_module(mut self, pubsub: Option<EthSubscribe>) -> RpcModule<()> {
->>>>>>> 9298b1b9
         let namespaces = self.namespaces.take().unwrap();
         let zksync_network_id = self.config.l2_chain_id;
         let rpc_state = self.build_rpc_state();
@@ -287,7 +282,7 @@
         }
 
         if namespaces.contains(&Namespace::Eth) {
-            rpc.merge(EthNamespace::new(rpc_state.clone(), api_mode).into_rpc())
+            rpc.merge(EthNamespace::new(rpc_state.clone()).into_rpc())
                 .expect("Can't merge eth namespace");
         }
         if namespaces.contains(&Namespace::Net) {
@@ -320,7 +315,6 @@
     pub async fn build(
         mut self,
         stop_receiver: watch::Receiver<bool>,
-        api_mode: APIMode,
     ) -> anyhow::Result<ApiServerHandles> {
         if self.filters_limit.is_none() {
             tracing::warn!("Filters limit is not set - unlimited filters are allowed");
@@ -357,101 +351,10 @@
             _ => {}
         }
 
-<<<<<<< HEAD
-        match (self.backend, self.transport.take()) {
-            (ApiBackend::Jsonrpc, Some(ApiTransport::Http(addr))) => {
-                self.build_jsonrpc_http(addr, stop_receiver, api_mode).await
-            }
-            (ApiBackend::Jsonrpc, Some(ApiTransport::WebSocket(addr))) => {
-                self.build_jsonrpc_ws(addr, stop_receiver, api_mode).await
-            }
-            (ApiBackend::Jsonrpsee, Some(transport)) => {
-                self.build_jsonrpsee(transport, stop_receiver, api_mode)
-                    .await
-            }
-            (_, None) => anyhow::bail!("ApiTransport is not specified"),
-        }
-    }
-
-    async fn build_jsonrpc_http(
-        mut self,
-        addr: SocketAddr,
-        mut stop_receiver: watch::Receiver<bool>,
-        api_mode: APIMode,
-    ) -> anyhow::Result<ApiServerHandles> {
-        if self.batch_request_size_limit.is_some() {
-            tracing::info!("`batch_request_size_limit` is not supported for HTTP `jsonrpc` backend, this value is ignored");
-        }
-        if self.response_body_size_limit.is_some() {
-            tracing::info!("`response_body_size_limit` is not supported for `jsonrpc` backend, this value is ignored");
-        }
-
-        let (health_check, health_updater) = ReactiveHealthCheck::new("http_api");
-        let vm_barrier = self.vm_barrier.take().unwrap();
-        // ^ `unwrap()` is safe by construction
-
-        let runtime = tokio::runtime::Builder::new_multi_thread()
-            .enable_all()
-            .thread_name("jsonrpc-http-worker")
-            .worker_threads(self.threads.unwrap())
-            .build()
-            .context("Failed creating Tokio runtime for `jsonrpc` API backend")?;
-        let mut io_handler: MetaIoHandler<()> = MetaIoHandler::default();
-        self.extend_jsonrpc_methods(&mut io_handler, api_mode).await;
-
-        let (local_addr_sender, local_addr) = oneshot::channel();
-        let server_task = tokio::task::spawn_blocking(move || {
-            let server = jsonrpc_http_server::ServerBuilder::new(io_handler)
-                .threads(1)
-                .event_loop_executor(runtime.handle().clone())
-                .start_http(&addr)
-                .context("jsonrpc_http::Server::start_http")?;
-            local_addr_sender.send(*server.address()).ok();
-
-            let close_handle = server.close_handle();
-            let closing_vm_barrier = vm_barrier.clone();
-            runtime.handle().spawn(async move {
-                if stop_receiver.changed().await.is_err() {
-                    tracing::warn!(
-                        "Stop signal sender for HTTP JSON-RPC server was dropped without sending a signal"
-                    );
-                }
-                tracing::info!("Stop signal received, HTTP JSON-RPC server is shutting down");
-                closing_vm_barrier.close();
-                close_handle.close();
-            });
-
-            health_updater.update(HealthStatus::Ready.into());
-            server.wait();
-            drop(health_updater);
-            tracing::info!("HTTP JSON-RPC server stopped");
-            runtime.block_on(Self::wait_for_vm(vm_barrier, "HTTP"));
-            runtime.shutdown_timeout(GRACEFUL_SHUTDOWN_TIMEOUT);
-            Ok(())
-        });
-
-        let local_addr = match local_addr.await {
-            Ok(addr) => addr,
-            Err(_) => {
-                // If the local address was not transmitted, `server_task` must have failed.
-                let err = server_task
-                    .await
-                    .context("HTTP JSON-RPC server panicked")?
-                    .unwrap_err();
-                return Err(err);
-            }
-        };
-        Ok(ApiServerHandles {
-            local_addr,
-            health_check,
-            tasks: vec![server_task],
-        })
-=======
         match self.transport.take() {
             Some(transport) => self.build_jsonrpsee(transport, stop_receiver).await,
             None => anyhow::bail!("ApiTransport is not specified"),
         }
->>>>>>> 9298b1b9
     }
 
     async fn wait_for_vm(vm_barrier: VmConcurrencyBarrier, transport: &str) {
@@ -467,156 +370,10 @@
         }
     }
 
-<<<<<<< HEAD
-    async fn extend_jsonrpc_methods<T, S>(mut self, io: &mut MetaIoHandler<T, S>, api_mode: APIMode)
-    where
-        T: jsonrpc_core::Metadata,
-        S: jsonrpc_core::Middleware<T>,
-    {
-        let zksync_network_id = self.config.l2_chain_id;
-        let namespaces = self.namespaces.take().unwrap();
-        let rpc_state = self.build_rpc_state();
-        if namespaces.contains(&Namespace::Eth) {
-            io.extend_with(EthNamespace::new(rpc_state.clone(), api_mode).to_delegate());
-        }
-        if namespaces.contains(&Namespace::Zks) {
-            io.extend_with(ZksNamespace::new(rpc_state.clone()).to_delegate());
-        }
-        if namespaces.contains(&Namespace::En) {
-            io.extend_with(EnNamespace::new(rpc_state.clone()).to_delegate());
-        }
-        if namespaces.contains(&Namespace::Web3) {
-            io.extend_with(Web3Namespace.to_delegate());
-        }
-        if namespaces.contains(&Namespace::Net) {
-            io.extend_with(NetNamespace::new(zksync_network_id).to_delegate());
-        }
-        if namespaces.contains(&Namespace::Debug) {
-            let debug_ns = DebugNamespace::new(rpc_state).await;
-            io.extend_with(debug_ns.to_delegate());
-        }
-    }
-
-    async fn build_jsonrpc_ws(
-        mut self,
-        addr: SocketAddr,
-        mut stop_receiver: watch::Receiver<bool>,
-        api_mode: APIMode,
-    ) -> anyhow::Result<ApiServerHandles> {
-        if self.response_body_size_limit.is_some() {
-            tracing::info!("`response_body_size_limit` is not supported for `jsonrpc` backend, this value is ignored");
-        }
-
-        let (health_check, health_updater) = ReactiveHealthCheck::new("ws_api");
-        let websocket_requests_per_second_limit = self.websocket_requests_per_minute_limit;
-        let batch_limiter_middleware =
-            LimitMiddleware::new(Transport::Ws, self.batch_request_size_limit);
-
-        let runtime = tokio::runtime::Builder::new_multi_thread()
-            .enable_all()
-            .thread_name("jsonrpc-ws-worker")
-            .worker_threads(self.threads.unwrap())
-            .build()
-            .context("Failed creating Tokio runtime for `jsonrpc-ws` API backend")?;
-        let max_connections = self.subscriptions_limit.unwrap_or(usize::MAX);
-        let vm_barrier = self.vm_barrier.take().unwrap();
-
-        let io_handler: MetaIoHandler<RateLimitMetadata<Arc<jsonrpc_pubsub::Session>>, _> =
-            MetaIoHandler::with_middleware(batch_limiter_middleware);
-        let mut io_handler = PubSubHandler::new(io_handler);
-        let mut tasks = Vec::new();
-
-        if self
-            .namespaces
-            .as_ref()
-            .unwrap()
-            .contains(&Namespace::Pubsub)
-        {
-            let mut pub_sub = EthSubscribe::new(runtime.handle().clone());
-            if let Some(sender) = self.pub_sub_events_sender.take() {
-                pub_sub.set_events_sender(sender);
-            }
-            let polling_interval = self
-                .polling_interval
-                .context("Polling interval is not set")?;
-
-            tasks.extend(pub_sub.spawn_notifiers(
-                self.pool.clone(),
-                polling_interval,
-                stop_receiver.clone(),
-            ));
-            io_handler.extend_with(pub_sub.to_delegate());
-        }
-        self.extend_jsonrpc_methods(&mut io_handler, api_mode).await;
-
-        let (local_addr_sender, local_addr) = oneshot::channel();
-        let server_task = tokio::task::spawn_blocking(move || {
-            let server = jsonrpc_ws_server::ServerBuilder::with_meta_extractor(
-                io_handler,
-                move |context: &jsonrpc_ws_server::RequestContext| {
-                    let session = Arc::new(jsonrpc_pubsub::Session::new(context.sender()));
-                    RateLimitMetadata::new(websocket_requests_per_second_limit, session)
-                },
-            )
-            .event_loop_executor(runtime.handle().clone())
-            .max_connections(max_connections)
-            .session_stats(TrackOpenWsConnections)
-            .start(&addr)
-            .context("jsonrpc_ws_server::Server::start()")?;
-
-            local_addr_sender.send(*server.addr()).ok();
-
-            let close_handle = server.close_handle();
-            let closing_vm_barrier = vm_barrier.clone();
-            runtime.handle().spawn(async move {
-                if stop_receiver.changed().await.is_err() {
-                    tracing::warn!(
-                        "Stop signal sender for WS JSON-RPC server was dropped without sending a signal"
-                    );
-                }
-                tracing::info!("Stop signal received, WS JSON-RPC server is shutting down");
-                closing_vm_barrier.close();
-                close_handle.close();
-            });
-
-            health_updater.update(HealthStatus::Ready.into());
-            server
-                .wait()
-                .context("WS JSON-RPC server encountered fatal error")?;
-            drop(health_updater);
-            tracing::info!("WS JSON-RPC server stopped");
-            runtime.block_on(Self::wait_for_vm(vm_barrier, "WS"));
-            runtime.shutdown_timeout(GRACEFUL_SHUTDOWN_TIMEOUT);
-            Ok(())
-        });
-
-        let local_addr = match local_addr.await {
-            Ok(addr) => addr,
-            Err(_) => {
-                // If the local address was not transmitted, `server_task` must have failed.
-                let err = server_task
-                    .await
-                    .context("WS JSON-RPC server panicked")?
-                    .unwrap_err();
-                return Err(err);
-            }
-        };
-        tasks.push(server_task);
-
-        Ok(ApiServerHandles {
-            local_addr,
-            tasks,
-            health_check,
-        })
-    }
-
-=======
->>>>>>> 9298b1b9
     async fn build_jsonrpsee(
         mut self,
         transport: ApiTransport,
         stop_receiver: watch::Receiver<bool>,
-        api_mode: APIMode,
     ) -> anyhow::Result<ApiServerHandles> {
         let (runtime_thread_name, health_check_name) = match transport {
             ApiTransport::Http(_) => ("jsonrpsee-http-worker", "http_api"),
@@ -645,10 +402,6 @@
             .with_context(|| {
                 format!("Failed creating Tokio runtime for {health_check_name} jsonrpsee server")
             })?;
-<<<<<<< HEAD
-        let rpc = self.build_rpc_module(api_mode).await;
-=======
->>>>>>> 9298b1b9
 
         let mut tasks = vec![];
         let mut pubsub = None;
