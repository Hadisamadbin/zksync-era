--- conflicted
+++ resolved
@@ -12,12 +12,8 @@
 
 [dependencies]
 zksync_types = { path = "../../lib/types" }
-<<<<<<< HEAD
 zksync_server_dal = { path = "../../lib/server_dal" }
-=======
-zksync_dal = { path = "../../lib/dal" }
 zksync_env_config = { path = "../../lib/env_config" }
->>>>>>> 835dd828
 zksync_config = { path = "../../lib/config" }
 zksync_contracts = { path = "../../lib/contracts" }
 zksync_queued_job_processor = { path = "../../lib/queued_job_processor" }
