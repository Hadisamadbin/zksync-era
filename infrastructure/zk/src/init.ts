import chalk from 'chalk';
import { Command } from 'commander';
import * as utils from './utils';

import { clean } from './clean';
import * as compiler from './compiler';
import * as contract from './contract';
import * as db from './database';
import * as docker from './docker';
import * as env from './env';
import * as run from './run';
import * as server from './server';
import { createVolumes, up } from './up';

const entry = chalk.bold.yellow;
const announce = chalk.yellow;
const success = chalk.green;
const timestamp = chalk.grey;

export async function init(initArgs: InitArgs = DEFAULT_ARGS) {
    const {
        skipSubmodulesCheckout,
        skipEnvSetup,
        runObservability: runObservability,
        testTokens,
        governorPrivateKeyArgs,
        deployerPrivateKeyArgs,
        deployerL2ContractInput
    } = initArgs;

    if (runObservability) {
        await announced('Pulling observability repos', setupObservability());
    }

    if (!process.env.CI && !skipEnvSetup) {
        await announced('Pulling images', docker.pull());
        await announced('Checking environment', checkEnv(runObservability));
        await announced('Checking git hooks', env.gitHooks());
<<<<<<< HEAD
        await announced('Create volumes', createVolumes());
        await announced('Setting up containers', up());
=======
        await announced('Setting up containers', up(runObservability));
>>>>>>> fea67fb1
    }
    if (!skipSubmodulesCheckout) {
        await announced('Checkout system-contracts submodule', submoduleUpdate());
    }

    await announced('Compiling JS packages', run.yarn());
    await announced('Compile l2 contracts', compiler.compileAll());
    await announced('Drop postgres db', db.drop({ server: true, prover: true }));
    await announced('Setup postgres db', db.setup({ server: true, prover: true }));
    await announced('Clean rocksdb', clean('db'));
    await announced('Clean backups', clean('backups'));
    await announced('Building contracts', contract.build());
    if (testTokens.deploy) {
        await announced('Deploying localhost ERC20 tokens', run.deployERC20('dev', '', '', '', testTokens.args));
    }
    await announced('Deploying L1 verifier', contract.deployVerifier(deployerPrivateKeyArgs));
    await announced('Reloading env', env.reload());
    await announced('Running server genesis setup', server.genesisFromSources());
    await announced('Deploying L1 contracts', contract.redeployL1(deployerPrivateKeyArgs));
    await announced('Initializing validator', contract.initializeValidator(governorPrivateKeyArgs));
    await announced(
        'Deploying L2 contracts',
        contract.deployL2(
            deployerL2ContractInput.args,
            deployerL2ContractInput.includePaymaster,
            deployerL2ContractInput.includeL2WETH
        )
    );

    if (deployerL2ContractInput.includeL2WETH) {
        await announced('Initializing L2 WETH token', contract.initializeWethToken(governorPrivateKeyArgs));
    }
    await announced('Initializing governance', contract.initializeGovernance(governorPrivateKeyArgs));
}

// A smaller version of `init` that "resets" the localhost environment, for which `init` was already called before.
// It does less and runs much faster.
export async function reinit(runObservability: boolean) {
    await announced('Setting up containers', up(runObservability));
    await announced('Compiling JS packages', run.yarn());
    await announced('Compile l2 contracts', compiler.compileAll());
    await announced('Drop postgres db', db.drop({ server: true, prover: true }));
    await announced('Setup postgres db', db.setup({ server: true, prover: true }));
    await announced('Clean rocksdb', clean('db'));
    await announced('Clean backups', clean('backups'));
    await announced('Building contracts', contract.build());
    await announced('Deploying L1 verifier', contract.deployVerifier([]));
    await announced('Reloading env', env.reload());
    await announced('Running server genesis setup', server.genesisFromSources());
    await announced('Deploying L1 contracts', contract.redeployL1([]));
    await announced('Deploying L2 contracts', contract.deployL2([], true, true));
    await announced('Initializing L2 WETH token', contract.initializeWethToken());
    await announced('Initializing governance', contract.initializeGovernance());
    await announced('Initializing validator', contract.initializeValidator());
}

// A lightweight version of `init` that sets up local databases, generates genesis and deploys precompiled contracts
export async function lightweightInit() {
    await announced('Clean rocksdb', clean('db'));
    await announced('Clean backups', clean('backups'));
    await announced('Deploying L1 verifier', contract.deployVerifier([]));
    await announced('Reloading env', env.reload());
    await announced('Running server genesis setup', server.genesisFromBinary());
    await announced('Deploying localhost ERC20 tokens', run.deployERC20('dev', '', '', '', []));
    await announced('Deploying L1 contracts', contract.redeployL1([]));
    await announced('Initializing validator', contract.initializeValidator());
    await announced('Deploying L2 contracts', contract.deployL2([], true, false));
    await announced('Initializing governance', contract.initializeGovernance());
}

// Wrapper that writes an announcement and completion notes for each executed task.
export async function announced(fn: string, promise: Promise<void> | void) {
    const announceLine = `${entry('>')} ${announce(fn)}`;
    const separator = '-'.repeat(fn.length + 2); // 2 is the length of "> ".
    console.log(`\n` + separator); // So it's easier to see each individual step in the console.
    console.log(announceLine);

    const start = new Date().getTime();
    // The actual execution part
    await promise;

    const time = new Date().getTime() - start;
    const successLine = `${success('✔')} ${fn} done`;
    const timestampLine = timestamp(`(${time}ms)`);
    console.log(`${successLine} ${timestampLine}`);
}

export async function submoduleUpdate() {
    await utils.exec('git submodule init');
    await utils.exec('git submodule update');
}

// clone dockprom and zksync-era dashboards
export async function setupObservability() {
    // clone dockprom, era-observability repos and export era dashboards to dockprom
    await utils.spawn(
        `rm -rf ./target/dockprom && git clone https://github.com/stefanprodan/dockprom.git ./target/dockprom \
            && rm -rf ./target/era-observability && git clone https://github.com/matter-labs/era-observability ./target/era-observability \
            && cp ./target/era-observability/dashboards/* ./target/dockprom/grafana/provisioning/dashboards
        `
    );
    // add scrape configuration to prometheus
    await utils.spawn(
        `yq eval '.scrape_configs += [{"job_name": "zksync", "scrape_interval": "5s", "honor_labels": true, "static_configs": [{"targets": ["host.docker.internal:3312"]}]}]' \
            -i ./target/dockprom/prometheus/prometheus.yml
        `
    );
}

async function checkEnv(runObservability: boolean) {
    const tools = ['node', 'yarn', 'docker', 'cargo'];
    if (runObservability) {
        tools.push('yq');
    }

    for (const tool of tools) {
        await utils.exec(`which ${tool}`);
    }
    const { stdout: version } = await utils.exec('node --version');
    // Node v14.14 is required because
    // the `fs.rmSync` function was added in v14.14.0
    if ('v14.14' >= version) {
        throw new Error('Error, node.js version 14.14.0 or higher is required');
    }
}

export interface InitArgs {
    skipSubmodulesCheckout: boolean;
    skipEnvSetup: boolean;
    runObservability: boolean;
    governorPrivateKeyArgs: any[];
    deployerPrivateKeyArgs: any[];
    deployerL2ContractInput: {
        args: any[];
        includePaymaster: boolean;
        includeL2WETH: boolean;
    };
    testTokens: {
        deploy: boolean;
        args: any[];
    };
}

const DEFAULT_ARGS: InitArgs = {
    skipSubmodulesCheckout: false,
    skipEnvSetup: false,
    runObservability: false,
    governorPrivateKeyArgs: [],
    deployerPrivateKeyArgs: [],
    deployerL2ContractInput: { args: [], includePaymaster: true, includeL2WETH: true },
    testTokens: { deploy: true, args: [] }
};

export const initCommand = new Command('init')
    .option('--skip-submodules-checkout')
    .option('--skip-env-setup')
    .option('--run-observability')
    .description('perform zksync network initialization for development')
    .action(async (cmd: Command) => {
        const initArgs: InitArgs = {
            skipSubmodulesCheckout: cmd.skipSubmodulesCheckout,
            skipEnvSetup: cmd.skipEnvSetup,
            runObservability: cmd.runObservability,
            governorPrivateKeyArgs: [],
            deployerL2ContractInput: { args: [], includePaymaster: true, includeL2WETH: true },
            testTokens: { deploy: true, args: [] },
            deployerPrivateKeyArgs: []
        };
        await init(initArgs);
    });
export const reinitCommand = new Command('reinit')
    .description('"reinitializes" network. Runs faster than `init`, but requires `init` to be executed prior')
    .option('--run-observability')
    .action(async (cmd) => {
        await reinit(cmd.runObservability);
    });
export const lightweightInitCommand = new Command('lightweight-init')
    .description('perform lightweight zksync network initialization for development')
    .action(lightweightInit);<|MERGE_RESOLUTION|>--- conflicted
+++ resolved
@@ -36,12 +36,8 @@
         await announced('Pulling images', docker.pull());
         await announced('Checking environment', checkEnv(runObservability));
         await announced('Checking git hooks', env.gitHooks());
-<<<<<<< HEAD
         await announced('Create volumes', createVolumes());
-        await announced('Setting up containers', up());
-=======
         await announced('Setting up containers', up(runObservability));
->>>>>>> fea67fb1
     }
     if (!skipSubmodulesCheckout) {
         await announced('Checkout system-contracts submodule', submoduleUpdate());
